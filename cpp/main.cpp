--- conflicted
+++ resolved
@@ -24,20 +24,6 @@
         .def("world_pos", &ViterbiGrid::worldPos, py::arg("n"), py::arg("z"), py::arg("y"), py::arg("x"))
         .def("__repr__", &ViterbiGrid::pyRepr);
 
-<<<<<<< HEAD
-=======
-    py::class_<ViterbiGrid2D>(m, "ViterbiGrid2D")
-        .def(py::init<py::array_t<float>, py::array_t<float>, py::array_t<float>, py::array_t<float>, py::array_t<float>, ssize_t>(),
-             py::arg("score_array"), py::arg("origin"), py::arg("zvec"), py::arg("yvec"), py::arg("xvec"), py::arg("nrise"))
-        .def("viterbi", &ViterbiGrid2D::viterbi, py::arg("dist_min"), py::arg("dist_max"), py::arg("lat_dist_min"), py::arg("lat_dist_max"))
-        .def("world_pos", &ViterbiGrid2D::worldPos, py::arg("lon"), py::arg("lat"), py::arg("z"), py::arg("y"), py::arg("x"))
-        .def("all_longitudinal_pairs", &ViterbiGrid2D::allLongitudinalPairs)
-        .def("all_lateral_pairs", &ViterbiGrid2D::allLateralPairs)
-        .def("all_longitudinal_distances", &ViterbiGrid2D::allLongitudinalDistances, py::arg("states"))
-        .def("all_lateral_distances", &ViterbiGrid2D::allLateralDistances, py::arg("states"))
-        .def("__repr__", &ViterbiGrid2D::pyRepr);
-
->>>>>>> 8628e36a
     // `CylinderGeometry` is exported mainly for testing
     py::class_<CylinderGeometry>(m, "CylinderGeometry")
         .def(py::init<ssize_t, ssize_t, ssize_t>(), py::arg("ny"), py::arg("na"), py::arg("nrise"))
