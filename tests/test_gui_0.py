from pathlib import Path
import tempfile
import napari
from itertools import product
import numpy as np
from numpy.testing import assert_allclose
import impy as ip
from acryo import Molecules
from magicclass import testing as mcls_testing

from cylindra import view_project
from cylindra.widgets import CylindraMainWidget
from cylindra.const import PropertyNames as H, MoleculesHeader as Mole
import pytest
from .utils import pytest_group, ExceptionGroup
from ._const import TEST_DIR, PROJECT_DIR_13PF, PROJECT_DIR_14PF

coords_13pf = [[18.97, 190.0, 28.99], [18.97, 107.8, 51.48]]
coords_14pf = [[21.97, 123.1, 32.98], [21.97, 83.3, 40.5]]
coords = {13: coords_13pf, 14: coords_14pf}


def assert_canvas(ui: CylindraMainWidget, isnone):
    for i in range(3):
        if isnone[i]:
            assert ui.SplineControl.canvas[i].image is None, f"{i}-th canvas"
        else:
            assert ui.SplineControl.canvas[i].image is not None, f"{i}-th canvas"


def assert_molecule_equal(mole0: Molecules, mole1: Molecules):
    assert_allclose(mole0.pos, mole1.pos, atol=1e-4, rtol=1e-4)
    assert_allclose(mole0.x, mole1.x, atol=1e-4, rtol=1e-4)
    assert_allclose(mole0.y, mole1.y, atol=1e-4, rtol=1e-4)
    assert_allclose(mole0.z, mole1.z, atol=1e-4, rtol=1e-4)


def assert_orientation(ui: CylindraMainWidget, ori: str):
    assert ui.get_spline().orientation == ori
    assert ui.GlobalProperties.params.params2.polarity.txt == ori

    spec = ui.layer_prof.features["spline-id"] == ui.SplineControl.num
    arr = ui.layer_prof.text.string.array[spec]
    if ori == "MinusToPlus":
        assert (arr[0], arr[-1]) == ("-", "+")
    elif ori == "PlusToMinus":
        assert (arr[0], arr[-1]) == ("+", "-")


def test_click_buttons(ui: CylindraMainWidget):
    mcls_testing.check_function_gui_buildable(ui)


def test_tooltip(ui: CylindraMainWidget):
    mcls_testing.check_tooltip(ui)


@pytest.mark.parametrize(
    "save_path,npf", [(PROJECT_DIR_13PF, 13), (PROJECT_DIR_14PF, 14)]
)
def test_io(ui: CylindraMainWidget, save_path: Path, npf: int):
    path = TEST_DIR / f"{npf}pf_MT.tif"
    ui.open_image(path=path, scale=1.052, tilt_range=(-60, 60), bin_size=[1, 2])
    ui.set_multiscale(1)
    ui.register_path(coords=coords[npf])
    ui.register_path(coords=coords[npf][::-1])
    ui._runner.run_workflow(interval=24.0)
    ui.auto_align_to_polarity(align_to="MinusToPlus")
    ui.map_monomers(splines=[0, 1])

    # Save project
    old_splines = ui.tomogram.splines.copy()
    old_molecules = [ui.get_molecules("Mono-0"), ui.get_molecules("Mono-1")]
    ui.save_project(save_path)
    ui.load_project(save_path, filter="DoG")
    assert len(ui.macro.undo_stack["undo"]) == 0
    new_splines = ui.tomogram.splines
    new_molecules = [ui.get_molecules("Mono-0"), ui.get_molecules("Mono-1")]
    assert old_splines[0] == new_splines[0]
    assert old_splines[1] == new_splines[1]
    for mol0, mol1 in zip(old_molecules, new_molecules):
        assert_molecule_equal(mol0, mol1)
    assert ui.tomogram.tilt_range == (-60, 60)
    ui.show_splines()
    ui.show_splines_as_meshes()
    ui.load_splines(save_path / "spline-0.json")


def test_io_with_different_data(ui: CylindraMainWidget):
    path = TEST_DIR / "13pf_MT.tif"
    params = [
        dict(local_props=False, global_props=False),
        dict(local_props=False, global_props=True),
        dict(local_props=True, global_props=False),
        dict(local_props=True, global_props=True),
    ]
    exc_group = ExceptionGroup()
    with tempfile.TemporaryDirectory() as tmpdir:
        tmpdir = Path(tmpdir)
        for param in params:
            with exc_group.merging():
                ui.open_image(
                    path=path, scale=1.052, tilt_range=(-60, 60), bin_size=[1, 2]
                )
                ui.register_path(coords=coords_13pf)
                ui._runner.run_workflow(splines=[0], **param)
                ui.save_project(tmpdir)
                ui.load_project(tmpdir, filter="DoG")
    exc_group.raise_exceptions()


def test_picking_splines(ui: CylindraMainWidget):
    path = TEST_DIR / "13pf_MT.tif"
    ui.open_image(path=path, scale=1.052, tilt_range=(-60, 60), bin_size=[1, 2])
    ui.layer_work.add(coords_13pf[0])
    ui.layer_work.add(coords_13pf[1])
    ui.pick_next()
    ui.register_path()
    assert len(ui.tomogram.splines) == 1


def test_spline_deletion(ui: CylindraMainWidget):
    path = TEST_DIR / "13pf_MT.tif"
    ui.open_image(path=path, scale=1.052, tilt_range=(-60, 60), bin_size=2)
    ui.register_path(coords=coords_13pf)
    ui.register_path(coords=coords_13pf[::-1])
    assert ui.layer_prof.features["spline-id"].values[0] == 0.0
    assert ui.layer_prof.features["spline-id"].values[-1] == 1.0
    ui.clear_current()
    assert ui.layer_prof.features["spline-id"].values[0] == 0.0
    assert ui.layer_prof.features["spline-id"].values[-1] == 0.0
    ui.register_path(coords=coords_13pf[::-1])
    assert ui.layer_prof.features["spline-id"].values[0] == 0.0
    assert ui.layer_prof.features["spline-id"].values[-1] == 1.0
    ui.delete_spline(0)
    assert ui.layer_prof.features["spline-id"].values[0] == 0.0
    assert ui.layer_prof.features["spline-id"].values[-1] == 0.0
    ui.macro.undo()
    assert ui.layer_prof.features["spline-id"].values[0] == 0.0
    assert ui.layer_prof.features["spline-id"].values[-1] == 1.0
    ui.macro.undo()
    assert ui.layer_prof.features["spline-id"].values[0] == 0.0
    assert ui.layer_prof.features["spline-id"].values[-1] == 0.0
    ui.macro.redo()
    ui.macro.redo()
    assert ui.layer_prof.features["spline-id"].values[0] == 0.0
    assert ui.layer_prof.features["spline-id"].values[-1] == 0.0


def test_workflow_with_many_input(ui: CylindraMainWidget):
    ui.load_project(PROJECT_DIR_14PF, filter=None)
    ui._runner.run_workflow([0], max_shift=-1)  # no fit
    ui._runner.run_workflow([0], n_refine=0)  # no refine
    ui._runner.run_workflow([0], max_shift=-1, n_refine=0)  # no fit/refine
    ui._runner.run_workflow([0], local_props=False, paint=False)  # no localprops
    ui._runner.run_workflow(
        [0], global_props=False, map_monomers=False
    )  # no globalprops

    # toggle many widgets to check if they are working
    ui._runner.all_splines = False
    ui._runner.all_splines = True
    ui._runner.fit = False
    ui._runner.fit = True
    ui._runner.local_props = False
    ui._runner.local_props = True


def test_workflow_undo_redo(ui: CylindraMainWidget):
    path = TEST_DIR / "14pf_MT.tif"
    ui.open_image(path=path, scale=1.052, tilt_range=(-60, 60), bin_size=2)
    ui.register_path(coords=coords_14pf)
    ui._runner.run_workflow([0])
    n_undo = len(ui.macro.undo_stack["undo"])
    for _ in range(n_undo):
        ui.macro.undo()
    for _ in range(n_undo):
        ui.macro.redo()


def test_reanalysis(ui: CylindraMainWidget):
    ui.load_project_for_reanalysis(PROJECT_DIR_14PF)
    assert len(ui.macro.undo_stack["undo"]) == 0
    assert ui.tomogram.splines[0].orientation == "none"
    ui.measure_radius()
    assert ui.get_spline(0).radius is not None
    assert len(ui.macro.undo_stack["undo"]) > 0
    ui.reanalyze_image()
    assert len(ui.macro.undo_stack["undo"]) == 0
    assert ui.get_spline(0).radius is None


def test_map_molecules(ui: CylindraMainWidget):
    ui.load_project(PROJECT_DIR_14PF, filter=None)
    ui.map_monomers_with_extensions(0, {0: (1, 1), 1: (-1, -1)})
    ui.map_along_pf(0)
    ui.map_centers([0])
    ui.macro.undo()
    ui.macro.undo()
    ui.macro.undo()
    ui.macro.redo()
    ui.macro.redo()
    ui.macro.redo()


def test_spline_switch(ui: CylindraMainWidget):
    path = TEST_DIR / "13pf_MT.tif"
    ui.open_image(path=path, scale=1.052, tilt_range=(-60, 60), bin_size=2)
    ui.filter_reference_image()
    ui.register_path(coords=coords_13pf)
    ui.register_path(coords=coords_13pf[::-1])

    # check canvas is updated correctly
    ui.add_anchors(interval=15.0)
    assert_canvas(ui, [True, True, True])
    ui.sample_subtomograms()
    assert_canvas(ui, [False, False, True])
    ui.SplineControl.num = 1
    assert_canvas(ui, [False, False, True])
    ui.SplineControl.num = 0
    assert_canvas(ui, [False, False, True])
    ui.SplineControl.pos = 1
    assert_canvas(ui, [False, False, True])
    ui.SplineControl.pos = 0
    assert_canvas(ui, [False, False, True])

    ui._runner.run_workflow(interval=32.0)

    # check results
    spl = ui.tomogram.splines[0]
    ypitch_mean = spl.localprops[H.spacing].mean()
    ypitch_glob = spl.get_globalprops(H.spacing)
    # GDP-bound microtubule has lattice spacing in this range
    assert 4.075 < ypitch_glob < 4.105
    assert ypitch_glob == pytest.approx(ypitch_mean, abs=0.013)
    assert all(spl.localprops[H.nPF] == 13)
    assert all(spl.localprops[H.rise] > 8.3)

    # check canvas again
    assert_canvas(ui, [False, False, False])
    ui.SplineControl.num = 1
    assert_canvas(ui, [False, False, False])
    ui.SplineControl.num = 0
    assert_canvas(ui, [False, False, False])
    ui.SplineControl.pos = 1
    assert_canvas(ui, [False, False, False])
    ui.SplineControl.pos = 0
    assert_canvas(ui, [False, False, False])

    # check orientations
    # switch spline 0 and 1 and check if orientation is correctly set
    ui.SplineControl.num = 0
    ui.set_spline_props(spline=0, orientation="PlusToMinus")
    assert_orientation(ui, "PlusToMinus")
    ui.SplineControl.num = 1
    ui.set_spline_props(spline=1, orientation="MinusToPlus")
    assert_orientation(ui, "MinusToPlus")
    ui.SplineControl.num = 0
    assert_orientation(ui, "PlusToMinus")
    ui.SplineControl.num = 1
    assert_orientation(ui, "MinusToPlus")
    assert_canvas(ui, [False, False, False])

    # Check align polarity.
    # Only spline 0 will get updated.
    ui.align_to_polarity(orientation="MinusToPlus")
    ui.SplineControl.num = 0
    ui.SplineControl.pos = 1
    assert_orientation(ui, "MinusToPlus")
    assert (
        ui.LocalProperties.params.spacing.txt
        == f" {ui.get_spline().localprops[H.spacing][1]:.2f} nm"
    )
    assert (
        ui.GlobalProperties.params.params1.spacing.txt
        == f" {ui.get_spline().get_globalprops(H.spacing):.2f} nm"
    )

    ui.SplineControl.num = 1
    assert ui.SplineControl.pos == 1
    assert_orientation(ui, "MinusToPlus")
    assert (
        ui.LocalProperties.params.spacing.txt
        == f" {ui.get_spline().localprops[H.spacing][1]:.2f} nm"
    )
    assert (
        ui.GlobalProperties.params.params1.spacing.txt
        == f" {ui.get_spline().get_globalprops(H.spacing):.2f} nm"
    )

    assert_canvas(ui, [False, False, False])

    ui.clear_all()

    assert ui.LocalProperties.params.spacing.txt == " -- nm"
    assert ui.GlobalProperties.params.params1.spacing.txt == " -- nm"


def test_set_label_colormaps(ui: CylindraMainWidget):
    ui.load_project(PROJECT_DIR_13PF, filter=None)
    ui.set_colormap(color_by="skewAngle", cmap="viridis", limits=(-1, 1))


def test_set_molecule_colormap(ui: CylindraMainWidget):
    ui.load_project(PROJECT_DIR_13PF, filter=None)
    ui.paint_molecules(
        ui.parent_viewer.layers["Mono-0"],
        "nth",
        {0: "blue", 1: "yellow"},
        (0, 10),
    )
    ui.show_molecules_colorbar(ui.parent_viewer.layers["Mono-0"])


def test_preview(ui: CylindraMainWidget):
    ui.load_project(PROJECT_DIR_13PF, filter=None)
    tester = mcls_testing.FunctionGuiTester(ui.translate_molecules)
    nlayer = len(ui.parent_viewer.layers)
    tester.click_preview()
    assert len(ui.parent_viewer.layers) == nlayer + 1
    tester.click_preview()
    assert len(ui.parent_viewer.layers) == nlayer

    tester = mcls_testing.FunctionGuiTester(ui.split_molecules)
    nlayer = len(ui.parent_viewer.layers)
    tester.click_preview()
    assert len(ui.parent_viewer.layers) == nlayer
    tester.click_preview()
    assert len(ui.parent_viewer.layers) == nlayer

    tester = mcls_testing.FunctionGuiTester(ui.filter_molecules)
    nlayer = len(ui.parent_viewer.layers)
    tester.update_parameters(predicate="pl.col('nth') < 4")
    tester.click_preview()
    assert len(ui.parent_viewer.layers) == nlayer + 1
    tester.click_preview()
    assert len(ui.parent_viewer.layers) == nlayer

    tester = mcls_testing.FunctionGuiTester(ui.paint_molecules)
    nlayer = len(ui.parent_viewer.layers)
    tester.click_preview()
    assert len(ui.parent_viewer.layers) == nlayer
    tester.click_preview()
    assert len(ui.parent_viewer.layers) == nlayer

    tester = mcls_testing.FunctionGuiTester(ui.map_along_pf)
    nlayer = len(ui.parent_viewer.layers)
    tester.click_preview()
    assert len(ui.parent_viewer.layers) == nlayer + 1
    tester.click_preview()
    assert len(ui.parent_viewer.layers) == nlayer

    tester = mcls_testing.FunctionGuiTester(ui.map_monomers_with_extensions)
    nlayer = len(ui.parent_viewer.layers)
    tester.click_preview()
    assert len(ui.parent_viewer.layers) == nlayer + 1
    tester.click_preview()
    assert len(ui.parent_viewer.layers) == nlayer

    tester = mcls_testing.FunctionGuiTester(ui.load_project_for_reanalysis)
    tester.update_parameters(path=PROJECT_DIR_13PF)
    tester.click_preview()

    tester = mcls_testing.FunctionGuiTester(ui.load_molecules)
    tester.update_parameters(
        paths=[PROJECT_DIR_13PF / "Mono-0.csv", PROJECT_DIR_13PF / "Mono-1.csv"]
    )
    tester.click_preview()

    tester = mcls_testing.FunctionGuiTester(ui.load_project)
    tester.update_parameters(path=PROJECT_DIR_13PF)
    tester.click_preview()

    tester = mcls_testing.FunctionGuiTester(ui.clip_spline)
    tester.click_preview()
    tester.update_parameters(lengths=(3, 1))  # clip
    tester.update_parameters(lengths=(-3, -2))  # extend
    tester.click_preview()

    tester = mcls_testing.FunctionGuiTester(ui.global_variables.load_variables_by_name)
    tester.update_parameters(var_name="TMV")
    tester.click_preview()


<<<<<<< HEAD
def test_slicer(ui: CylindraMainWidget):
    ui.load_project(PROJECT_DIR_14PF, filter=False)
    ui.ImageMenu.open_slicer()
    ui.spline_slicer.refresh_widget_state()
    ui.spline_slicer.show_what = "CFT"
    ui.spline_slicer.show_what = "R-projection"
    ui.spline_slicer.show_what = "Y-projection"
=======
def test_sweeper(ui: CylindraMainWidget):
    ui.load_project(PROJECT_DIR_14PF, filter=None)
    ui.open_sweeper()
    ui.spline_sweeper.refresh_widget_state()
    ui.spline_sweeper.show_what = "CFT"
    ui.spline_sweeper.show_what = "R-projection"
    ui.spline_sweeper.show_what = "Y-projection"
>>>>>>> e3903111


@pytest.mark.parametrize("bin_size", [1, 2])
def test_sta(ui: CylindraMainWidget, bin_size: int):
    ui.load_project(PROJECT_DIR_13PF, filter=None)
    ui.sta.average_all(ui.parent_viewer.layers["Mono-0"], size=12.0, bin_size=bin_size)
    for method in ["steps", "first", "last", "random"]:
        ui.sta.average_subset(
            ui.parent_viewer.layers["Mono-0"],
            size=12.0,
            method=method,
            bin_size=bin_size,
        )
    ui.sta.calculate_fsc(
        ui.parent_viewer.layers["Mono-0"],
        mask_params=None,
        size=8.0,
        seed=0,
        interpolation=1,
    )

    with tempfile.TemporaryDirectory() as dirpath:
        molepath = Path(dirpath) / "monomers.txt"
        ui.save_molecules(layer=ui.parent_viewer.layers["Mono-0"], save_path=molepath)
        mole = ui.get_molecules("Mono-0")
        ui.load_molecules(molepath)
        mole_read = ui.get_molecules("monomers")
        assert_molecule_equal(mole, mole_read)

        ui.sta.save_last_average(dirpath)

    template_path = TEST_DIR / "beta-tubulin.mrc"
    ui.sta.align_averaged(
        layers=[ui.parent_viewer.layers["Mono-0"]],
        template_path=template_path,
        mask_params=(1, 1),
        bin_size=bin_size,
    )
    ui.sta.split_and_average(
        layer=ui.parent_viewer.layers["Mono-0"],
        size=12.0,
        bin_size=bin_size,
    )
    ui.sta.align_all(
        layers=[ui.parent_viewer.layers["Mono-0"]],
        template_path=template_path,
        mask_params=(1, 1),
        max_shifts=(1.0, 1.1, 1.0),
        y_rotation=(1.0, 1.0),
        interpolation=1,
        bin_size=bin_size,
    )
    ui.sta.align_all_template_free(
        layers=[ui.parent_viewer.layers["Mono-0"]],
        mask_params=(1, 1),
        size=12.0,
        bin_size=bin_size,
    )
    ui.sta.seam_search(
        layer=ui.parent_viewer.layers["Mono-0"],
        template_path=template_path,
        mask_params=(1, 1),
    )


def test_classify_pca(ui: CylindraMainWidget):
    ui.load_project(PROJECT_DIR_13PF, filter=None)
    ui.filter_molecules(
        ui.parent_viewer.layers["Mono-0"], predicate="pl.col('nth') < 3"
    )
    layer = ui.parent_viewer.layers[-1]
    exc_group = ExceptionGroup()
    for binsize in [1, 2]:
        with exc_group.merging():
            ui.sta.classify_pca(
                layer,
                mask_params=None,
                size=6.0,
                interpolation=1,
                bin_size=binsize,
            )
    exc_group.raise_exceptions()


def test_clip_spline(ui: CylindraMainWidget):
    path = TEST_DIR / "13pf_MT.tif"
    ui.open_image(path=path, scale=1.052, tilt_range=(-60, 60), bin_size=2)
    ui.register_path(coords=coords_13pf)
    length_old = ui.tomogram.splines[0].length()
    ui.clip_spline(0, (10, 5))
    length_new = ui.tomogram.splines[0].length()
    assert length_old - 15 == pytest.approx(length_new, abs=1e-2)

    length_old = ui.tomogram.splines[0].length()
    ui.clip_spline(0, (3, 1))
    length_new = ui.tomogram.splines[0].length()
    assert length_old - 4 == pytest.approx(length_new, abs=1e-2)


def test_simulator(ui: CylindraMainWidget):
    ui.cylinder_simulator.create_empty_image(size=(50.0, 100.0, 50.0), scale=0.5)
    ui.register_path(coords=[[25.375, 83.644, 18.063], [25.375, 23.154, 28.607]])
    ui.cylinder_simulator.set_current_spline(idx=0)
    ui.cylinder_simulator.update_model(
        spacing=4.1,
        skew=-0.30,
        rise=11.0,
        npf=14,
        radius=9.14,
        offsets=(0.0, 0.18),
    )
    ui.cylinder_simulator.expand(exp=0.1, yrange=(11, 15), arange=(0, 14), allev=True)
    ui.cylinder_simulator.screw(skew=0.3, yrange=(11, 15), arange=(0, 14), allev=True)
    ui.cylinder_simulator.dilate(
        radius=-0.5, yrange=(11, 15), arange=(0, 14), allev=True
    )
    ui.cylinder_simulator.send_moleclues_to_viewer()
    ui.cylinder_simulator.close()


@pytest_group("simulate", maxfail=1)
def test_simulate_tomogram(ui: CylindraMainWidget):
    ui.cylinder_simulator.create_straight_line(25, (40, 42, 42), scale=0.5)
    ui.cylinder_simulator.update_model(
        spacing=4.06,
        skew=-0.31,
        rise=10.5,
        npf=14,
        radius=9.14,
        offsets=(0.0, 0.0),
    )

    with tempfile.TemporaryDirectory() as dirpath:
        dirpath = Path(dirpath)
        assert len(list(dirpath.glob("*"))) == 0
        ui.cylinder_simulator.simulate_tomogram(
            template_path=TEST_DIR / "beta-tubulin.mrc",
            save_dir=dirpath,
            nsr=[0.5, 2.0],
            tilt_range=(-60.0, 60.0),
            n_tilt=11,
            interpolation=1,
            seed=0,
        )
        assert len(list(dirpath.glob("*.mrc"))) == 2
    ui.cylinder_simulator.close()


@pytest_group("simulate", maxfail=1)
def test_simulate_tilt_series(ui: CylindraMainWidget):
    ui.cylinder_simulator.create_straight_line(
        25, (40, 42, 42), scale=0.5, yxrotation=10
    )
    with tempfile.TemporaryDirectory() as dirpath:
        dirpath = Path(dirpath)
        assert len(list(dirpath.glob("*"))) == 0
        ui.cylinder_simulator.simulate_tilt_series(
            template_path=TEST_DIR / "beta-tubulin.mrc",
            save_dir=dirpath,
            nsr=[0.5, 2.0],
            tilt_range=(-60.0, 60.0),
            n_tilt=11,
            interpolation=1,
            seed=0,
        )
        assert len(list(dirpath.glob("*.mrc"))) == 2
    ui.cylinder_simulator.close()


def test_project_viewer():
    view_project(PROJECT_DIR_14PF).close()


def test_show_orientation(ui: CylindraMainWidget):
    ui.load_project(PROJECT_DIR_14PF, filter=None)
    ui.show_orientation(ui.parent_viewer.layers["Mono-0"])


def test_concate_molecules(ui: CylindraMainWidget):
    ui.load_project(PROJECT_DIR_13PF, filter=None)
    layer0 = ui.parent_viewer.layers["Mono-0"]
    layer1 = ui.parent_viewer.layers["Mono-1"]
    ui.concatenate_molecules([layer0, layer1])
    last_layer = ui.parent_viewer.layers[-1]
    assert last_layer.data.shape[0] == layer0.data.shape[0] + layer1.data.shape[0]


def test_split_molecules(ui: CylindraMainWidget):
    ui.load_project(PROJECT_DIR_14PF, filter=None)
    ui.split_molecules(ui.parent_viewer.layers["Mono-0"], by=Mole.pf)


def test_translate_molecules(ui: CylindraMainWidget):
    ui.load_project(PROJECT_DIR_14PF, filter=None)
    layer = ui.parent_viewer.layers["Mono-0"]
    ui.translate_molecules(layer, [3, -5, 2.2], internal=False)
    new_layer = ui.parent_viewer.layers[-1]
    assert new_layer.data.shape == layer.data.shape
    assert_allclose(
        new_layer.data - layer.data,
        np.tile([3, -5, 2.2], (layer.data.shape[0], 1)),
        rtol=1e-5,
        atol=1e-6,
    )
    ui.macro.undo()
    ui.macro.redo()
    ui.translate_molecules(ui.parent_viewer.layers["Mono-0"], [1, 2, 3], internal=True)
    new_layer = ui.parent_viewer.layers[-1]
    assert_allclose(
        np.linalg.norm(new_layer.data - layer.data, axis=1),
        np.sqrt(14),
        rtol=1e-5,
        atol=1e-6,
    )
    ui.macro.undo()
    ui.macro.redo()


def test_merge_molecules(ui: CylindraMainWidget):
    ui.load_project(PROJECT_DIR_14PF, filter=None)
    ui.merge_molecule_info(
        pos=ui.parent_viewer.layers["Mono-0"],
        rotation=ui.parent_viewer.layers["Mono-1"],
        features=ui.parent_viewer.layers["Mono-0"],
    )
    last_layer = ui.parent_viewer.layers[-1]
    assert_allclose(last_layer.data, ui.parent_viewer.layers["Mono-0"].data)


def test_molecule_features(ui: CylindraMainWidget):
    import polars as pl

    ui.load_project(PROJECT_DIR_14PF, filter=None)
    ui.show_molecule_features()
    layer = ui.parent_viewer.layers["Mono-0"]
    ui.filter_molecules(layer, predicate='pl.col("position-nm") < 9.2')
    assert ui.parent_viewer.layers[-1].features["position-nm"].max() < 9.2
    # make sure predicate can also be a polars.Expr
    ui.filter_molecules(layer, predicate=pl.col("position-nm") < 8)
    assert ui.parent_viewer.layers[-1].features["position-nm"].max() < 8
    ui.calculate_molecule_features(
        layer,
        column_name="new",
        expression='pl.col("pf-id") < 4',
    )
    assert "new" == layer.features.columns[-1]


def test_auto_align(ui: CylindraMainWidget):
    path = TEST_DIR / "13pf_MT.tif"
    ui.open_image(path=path, scale=1.052, tilt_range=(-60, 60), bin_size=2)
    ui.register_path(coords=coords_13pf)
    ui.register_path(coords=coords_13pf[::-1])

    ui._runner.run_workflow(interval=32.0)
    ui.auto_align_to_polarity(align_to="MinusToPlus")
    assert ui.tomogram.splines[0].orientation == "MinusToPlus"
    assert ui.tomogram.splines[1].orientation == "MinusToPlus"


def test_molecules_to_spline(ui: CylindraMainWidget):
    ui.load_project(PROJECT_DIR_13PF, filter=None)
    assert len(ui.tomogram.splines) == 2
    old_ori = ui.tomogram.splines[0].orientation
    ui.molecules_to_spline(layers=[ui.parent_viewer.layers["Mono-0"]])
    assert len(ui.tomogram.splines) == 2
    assert ui.tomogram.splines[0].orientation == old_ori


# NOTE: calc_intervals and calc_skews are very likely to contain bugs with different
# orientation, monomer mapping cases. Check all of the possible inputs just in case.


def test_calc_intervals(ui: CylindraMainWidget):
    exc_group = ExceptionGroup(max_fail=4)
    for orientation, path, invert in product(
        ["PlusToMinus", "MinusToPlus"],
        [PROJECT_DIR_13PF, PROJECT_DIR_14PF],
        [True, False],
    ):
        ui.load_project(path, filter=None)
        spacing = ui.tomogram.splines[0].get_globalprops(H.spacing)
        npf = ui.tomogram.splines[0].get_globalprops(H.nPF)
        if invert:
            ui.invert_spline(spline=0)
        ui.map_monomers(splines=[0], orientation=orientation)
        layer = ui.parent_viewer.layers[-1]
        ui.calculate_intervals(layer=layer)
        with exc_group.merging(f"{orientation=}, {path=}, {invert=}"):
            interval = layer.features["interval-nm"][:-npf]
            # individial intervals must be almost equal to the global spacing
            assert interval.mean() == pytest.approx(spacing, abs=1e-3)
    exc_group.raise_exceptions()


def test_calc_skews(ui: CylindraMainWidget):
    exc_group = ExceptionGroup(max_fail=4)

    for orientation, path, invert in product(
        ["PlusToMinus", "MinusToPlus"],
        [PROJECT_DIR_13PF, PROJECT_DIR_14PF],
        [True, False],
    ):
        ui.load_project(path, filter=None)
        skew_angle = ui.tomogram.splines[0].get_globalprops(H.skew)
        npf = ui.tomogram.splines[0].get_globalprops(H.nPF)
        if invert:
            ui.invert_spline(spline=0)
        ui.map_monomers(splines=[0], orientation=orientation)
        layer = ui.parent_viewer.layers[-1]
        ui.calculate_skews(layer=layer)
        with exc_group.merging(f"{orientation=}, {path=}, {invert=}"):
            each_skew = layer.features["skew-deg"][:-npf]
            # individial skews must be almost equal to the global skew angle
            assert each_skew.mean() == pytest.approx(skew_angle, abs=1e-2)
    exc_group.raise_exceptions()


def test_calc_radii(ui: CylindraMainWidget):
    ui.load_project(PROJECT_DIR_13PF, filter=None)
    ui.map_monomers(splines=[0])
    layer = ui.parent_viewer.layers[-1]
    ui.calculate_radii(layer=layer)
    assert layer.features["radius-nm"].std() < 0.1
    ui.plot_molecule_feature(layer, backend="qt")


def test_calc_lateral_angles(ui: CylindraMainWidget):
    ui.load_project(PROJECT_DIR_13PF, filter=None)
    ui.map_monomers(splines=[0])
    layer = ui.parent_viewer.layers[-1]
    ui.calculate_lateral_angles(layer=layer)


def test_spline_fitter(ui: CylindraMainWidget):
    ui.open_image(
        TEST_DIR / f"14pf_MT.tif",
        scale=1.052,
        tilt_range=(-60.0, 60.0),
        bin_size=[1],
        filter=None,
    )
    ui.register_path(coords=[[21.974, 117.148, 34.873], [21.974, 36.449, 58.084]])
    ui.spline_fitter.fit(
        shifts=[[1.094, 0.797], [1.094, 0.797], [1.094, 0.698]], i=0, max_interval=50.0
    )
    ui.macro.undo()
    ui.macro.redo()


def test_cli(make_napari_viewer):
    import sys
    from cylindra.__main__ import main

    viewer: napari.Viewer = make_napari_viewer()
    sys.argv = ["cylindra"]
    main(viewer)
    sys.argv = ["cylindra", "--view", str(PROJECT_DIR_14PF / "project.json")]
    main(viewer)


def test_function_menu(make_napari_viewer):
    from cylindra.widgets.function_menu import Volume

    viewer: napari.Viewer = make_napari_viewer()
    vol = Volume()
    viewer.window.add_dock_widget(vol)
    img = ip.asarray(
        np.arange(1000, dtype=np.float32).reshape(10, 10, 10), axes="zyx"
    ).set_scale(zyx=0.3)
    im = viewer.add_image(img, name="test image")
    vol.binning(im, 2)
    vol.gaussian_filter(im)
    vol.threshold(im)
    vol.binary_operation(im, "add", viewer.layers[-1])
    with tempfile.TemporaryDirectory() as dirpath:
        dirpath = Path(dirpath)
        vol.save_volume(viewer.layers[-1], dirpath / "test_image.tif")
        vol.save_volume(viewer.layers[-1], dirpath / "test_image.mrc")
        lbl = viewer.add_labels((img < 320).astype(np.int32), name="test labels")
        vol.save_label_as_mask(lbl, dirpath / "test_label.tif")
        vol.save_label_as_mask(lbl, dirpath / "test_label.mrc")
    vol.plane_clip()


def test_viterbi_alignment(ui: CylindraMainWidget):
    ui.load_project(PROJECT_DIR_13PF, filter=None)
    layer = ui.parent_viewer.layers["Mono-0"]
    ui.filter_molecules(layer, "(pl.col('nth') < 4) & (pl.col('pf-id') < 2)")
    layer_filt = ui.parent_viewer.layers[-1]
    ui.sta.align_all_viterbi(
        layer_filt,
        template_path=TEST_DIR / "beta-tubulin.mrc",
        mask_params=(0.3, 0.8),
        max_shifts=(1.2, 1.2, 1.2),
    )


def test_mesh_annealing(ui: CylindraMainWidget):
    ui.load_project(PROJECT_DIR_13PF, filter=None)
    layer = ui.parent_viewer.layers["Mono-0"]
    ui.filter_molecules(layer, "pl.col('nth') < 4")
    layer_filt = ui.parent_viewer.layers[-1]
    mole = layer_filt.molecules
    dist_lon = np.sqrt(np.sum((mole.pos[0] - mole.pos[13]) ** 2))
    dist_lat = np.sqrt(np.sum((mole.pos[0] - mole.pos[1]) ** 2))
    assert dist_lon == pytest.approx(4.09, abs=0.2)

    ui.sta.align_all_annealing(
        layer_filt,
        template_path=TEST_DIR / "beta-tubulin.mrc",
        mask_params=(0.3, 0.8),
        max_shifts=(1.2, 1.2, 1.2),
        distance_range_long=(dist_lon - 0.1, dist_lon + 0.1),
        distance_range_lat=(dist_lat - 0.1, dist_lat + 0.1),
        ntrial=1,
    )


def test_showing_widgets(ui: CylindraMainWidget):
    ui.load_project(PROJECT_DIR_13PF, filter=None)
    ui.show_macro()
    ui.show_full_macro()
    ui.show_native_macro()
    ui.Others.open_logger()
    ui.File.open_image_loader()
    ui.File.view_project(PROJECT_DIR_13PF / "project.json")


def test_spline_clipper(ui: CylindraMainWidget):
    ui.load_project(PROJECT_DIR_13PF, filter=None)
    len_old = ui.get_spline(0).length()
    ui.Splines.open_spline_clipper()
    ui.spline_clipper.clip_length = 1
    ui.spline_clipper.clip_here()
    assert ui.get_spline(0).length() == pytest.approx(len_old - 1, abs=0.01)
    ui.spline_clipper.the_other_side()
    ui.spline_clipper.clip_length = 1.4
    ui.spline_clipper.clip_here()
    assert ui.get_spline(0).length() == pytest.approx(len_old - 2.4, abs=0.02)


def test_spectra_measurer(ui: CylindraMainWidget):
<<<<<<< HEAD
    ui.load_project(PROJECT_DIR_13PF, filter=False)
    ui.Analysis.open_spectra_measurer()
=======
    ui.load_project(PROJECT_DIR_13PF, filter=None)
    ui.open_spectra_measurer()
>>>>>>> e3903111
    ui.spectra_measurer.log_scale = True
    ui.spectra_measurer.log_scale = False<|MERGE_RESOLUTION|>--- conflicted
+++ resolved
@@ -382,7 +382,6 @@
     tester.click_preview()
 
 
-<<<<<<< HEAD
 def test_slicer(ui: CylindraMainWidget):
     ui.load_project(PROJECT_DIR_14PF, filter=False)
     ui.ImageMenu.open_slicer()
@@ -390,15 +389,6 @@
     ui.spline_slicer.show_what = "CFT"
     ui.spline_slicer.show_what = "R-projection"
     ui.spline_slicer.show_what = "Y-projection"
-=======
-def test_sweeper(ui: CylindraMainWidget):
-    ui.load_project(PROJECT_DIR_14PF, filter=None)
-    ui.open_sweeper()
-    ui.spline_sweeper.refresh_widget_state()
-    ui.spline_sweeper.show_what = "CFT"
-    ui.spline_sweeper.show_what = "R-projection"
-    ui.spline_sweeper.show_what = "Y-projection"
->>>>>>> e3903111
 
 
 @pytest.mark.parametrize("bin_size", [1, 2])
@@ -842,12 +832,7 @@
 
 
 def test_spectra_measurer(ui: CylindraMainWidget):
-<<<<<<< HEAD
     ui.load_project(PROJECT_DIR_13PF, filter=False)
     ui.Analysis.open_spectra_measurer()
-=======
-    ui.load_project(PROJECT_DIR_13PF, filter=None)
-    ui.open_spectra_measurer()
->>>>>>> e3903111
     ui.spectra_measurer.log_scale = True
     ui.spectra_measurer.log_scale = False