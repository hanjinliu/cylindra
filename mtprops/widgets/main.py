--- conflicted
+++ resolved
@@ -2409,16 +2409,6 @@
                 plt.tight_layout()
                 plt.show()
             
-<<<<<<< HEAD
-            # calculate 0.143 resolution
-            from scipy.interpolate import interp1d
-            interp = interp1d(x=freq, y=fsc)
-            x_interp = np.linspace(freq[0], freq[-1], 200)
-            y_interp = interp(x_interp)
-            imin = np.argmin(np.abs(y_interp - crit))
-            resolution = self.tomogram.scale / x_interp[imin]
-            self.Panels.log.print_html(f"resolution = <b>{resolution:.3f} nm</b>")
-=======
             freq0 = None
             for i, fsc1 in enumerate(fsc):
                 if fsc1 < crit:
@@ -2435,7 +2425,6 @@
                 resolution = "N.A."
             
             self.Panels.log.print_html(f"resolution = <b>{resolution} nm</b>")
->>>>>>> 1cf2e3d6
         
         self._WorkerControl.info = "Calculating FSC ..."
         self._need_save = True
