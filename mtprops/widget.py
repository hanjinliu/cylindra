--- conflicted
+++ resolved
@@ -146,7 +146,6 @@
     def set_colormap(self, start=(0.0, 0.0, 1.0), end=(1.0, 0.0, 0.0), limit=(4.08, 4.36)):
         """
         Set the color-map for painting microtubules.
-
         Parameters
         ----------
         start : tuple, default is (0.0, 0.0, 1.0)
@@ -310,7 +309,6 @@
                  radius_pre_nm=(22.0, 32.0, 32.0), radius_nm=(16.7, 16.7, 16.7)):
         """
         Change MTProps setting.
-
         Parameters
         ----------
         interval_nm : float, optional
@@ -486,6 +484,17 @@
                                       scale=self.layer_image.scale, translate=self.layer_image.translate)
         return None
     
+    
+    def _iter_mt(self):
+        i = 0
+        while True:
+            try:
+                yield self.get_one_mt(i)
+            except IndexError:
+                break
+            finally:
+                i += 1
+
     def _paint_mt(self):
         """
         Paint microtubule fragments by its pitch length.
@@ -575,8 +584,6 @@
         Prepare current MTPath object from data frame.
         """        
         df = self.dataframe[self.dataframe["label"]==label]
-        if df.size == 0:
-            raise IndexError(f"label={label} is out of bound")
         mtp = MTPath(self.image.scale.x, 
                      label=label, 
                      interval_nm=self.interval,
@@ -589,33 +596,6 @@
         mtp._pf_numbers = df["nPF"].values
         return mtp
     
-<<<<<<< HEAD
-    def iter_mt(self):
-        i = 0
-        while True:
-            try:
-                yield self.get_one_mt(i)
-            except IndexError:
-                break
-            finally:
-                i += 1
-
-    
-    def save_results(self, path:str=None):
-        # open file dialog if path is not specified.
-        if not isinstance(path, str):
-            dlg = QFileDialog()
-            hist = napari.utils.history.get_save_history()
-            dlg.setHistory(hist)
-            filename, _ = dlg.getSaveFileName(
-                parent=self,
-                caption="Save results ...",
-                directory=hist[0],
-            )
-            if filename:
-                path = filename
-                napari.utils.history.update_save_history(filename)
-=======
     def _load_image(self, img=None, binsize=4):
         self.parent_viewer.window._status_bar._toggle_activity_dock(True)
         worker = imread(img, binsize)
@@ -631,7 +611,6 @@
                     translate=[tr, tr, tr],
                     rendering="minip" if self.light_background else "mip"
                     )
->>>>>>> 499eb0c3
             else:
                 self.layer_image.data = imgb
                 self.layer_image.scale = imgb.scale
