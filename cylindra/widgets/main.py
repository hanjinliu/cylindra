--- conflicted
+++ resolved
@@ -422,13 +422,8 @@
     def load_project(
         self,
         path: Path.Read[FileFilter.PROJECT],
-<<<<<<< HEAD
         filter: Union[ImageFilter, None] = ImageFilter.LoG,
-        paint: bool = True,
-=======
-        filter: Union[ImageFilter, None] = ImageFilter.DoG,
         paint: bool = False,
->>>>>>> 9b165304
         read_image: Annotated[bool, {"label": "Read image data"}] = True,
     ):
         """
