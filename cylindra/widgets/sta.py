from typing import (
    Any,
    Callable,
    Iterable,
    Literal,
    Sequence,
    TYPE_CHECKING,
    Annotated,
)
import re
from enum import Enum
from scipy.spatial.transform import Rotation
from magicclass import (
    do_not_record,
    magicclass,
    magicmenu,
    field,
    magictoolbar,
    nogui,
    vfield,
    MagicTemplate,
    set_design,
    impl_preview,
    abstractapi,
)
from magicclass.widgets import HistoryFileEdit, Separator
from magicclass.types import Optional, Path
from magicclass.utils import thread_worker
from magicclass.logging import getLogger
from magicclass.undo import undo_callback
from magicclass.ext.dask import dask_thread_worker as dask_worker

from acryo import Molecules, SubtomogramLoader, alignment, pipe

import numpy as np
import impy as ip
import polars as pl
import napari

from cylindra import utils, _config, cylmeasure, widget_utils, _shared_doc
from cylindra.types import MoleculesLayer
from cylindra.const import (
    ALN_SUFFIX,
    SEAM_SEARCH_RESULT,
    ANNEALING_RESULT,
    INTERPOLATION_CHOICES,
    LANDSCAPE_PREFIX,
    MoleculesHeader as Mole,
    nm,
    PropertyNames as H,
    Ori,
    FileFilter,
)
from cylindra._napari import LandscapeSurface
from cylindra.core import ACTIVE_WIDGETS
from cylindra.widgets._widget_ext import (
    RotationsEdit,
    RandomSeedEdit,
    MultiFileEdit,
)
from cylindra.widget_utils import capitalize, timer, PolarsExprStr
from cylindra.components.landscape import Landscape
from cylindra.components.seam_search import (
    CorrelationSeamSearcher,
    BooleanSeamSearcher,
    ManualSeamSearcher,
    SeamSearchResult,
)

from ._annotated import (
    MoleculesLayerType,
    MoleculesLayersType,
    FSCFreq,
    assert_layer,
    assert_list_of_layers,
)
from .subwidgets._child_widget import ChildWidget
from . import _progress_desc as _pdesc, _annealing

if TYPE_CHECKING:
    from numpy.typing import NDArray
    from napari.layers import Image
    from dask.array.core import Array
    from cylindra.components import CylSpline
    from cylindra.components.landscape import AnnealingResult


def _get_template_shape(self: "SubtomogramAveraging", size: nm) -> nm:
    shape = self._get_shape_in_nm(size)
    return max(shape)


def _validate_landscape_layer(self: "SubtomogramAveraging", layer) -> str:
    if isinstance(layer, LandscapeSurface):
        return layer.name
    elif isinstance(layer, str):
        if layer not in self.parent_viewer.layers:
            raise ValueError(f"{layer!r} does not exist in the viewer.")
        return layer
    else:
        raise TypeError(f"{layer!r} is not a valid landscape.")


def _get_landscape_layers(self: "SubtomogramAveraging", *_) -> list[LandscapeSurface]:
    viewer = self.parent_viewer
    if viewer is None:
        return []
    return [l for l in viewer.layers if isinstance(l, LandscapeSurface)]


_PathOrNone = str | Path | None
_PathOrPathsOrNone = str | Path | list[str | Path] | None

# annotated types
_CutoffFreq = Annotated[float, {"min": 0.0, "max": 1.0, "step": 0.05}]
_Rotations = Annotated[
    tuple[tuple[float, float], tuple[float, float], tuple[float, float]],
    {"widget_type": RotationsEdit},
]
_MaxShifts = Annotated[
    tuple[nm, nm, nm],
    {
        "options": {"max": 10.0, "step": 0.1},
        "label": "max shifts (nm)",
    },
]
_SubVolumeSize = Annotated[
    Optional[nm],
    {
        "text": "use template or mask shape",
        "options": {"value": 12.0, "max": 100.0},
        "label": "size (nm)",
        "validator": _get_template_shape,
    },
]
_DistRangeLon = Annotated[
    tuple[nm, nm],
    {
        "options": {"min": 0.1, "max": 1000.0, "step": 0.05},
        "label": "longitudinal range (nm)",
    },
]
_DistRangeLat = Annotated[
    tuple[nm, nm],
    {
        "options": {"min": 0.1, "max": 1000.0, "step": 0.05},
        "label": "lateral range (nm)",
    },
]
_AngleMaxLon = Annotated[
    float, {"max": 90.0, "step": 0.5, "label": "maximum angle (deg)"}
]
_LandscapeLayer = Annotated[
    LandscapeSurface,
    {
        "choices": _get_landscape_layers,
        "validator": _validate_landscape_layer,
    },
]
_RandomSeeds = Annotated[list[int], {"widget_type": RandomSeedEdit}]

# choices
METHOD_CHOICES = (
    ("Phase Cross Correlation", "pcc"),
    ("Zero-mean Normalized Cross Correlation", "zncc"),
)
_Logger = getLogger("cylindra")


def _get_alignment(method: str):
    match method:
        case "zncc":
            return alignment.ZNCCAlignment
        case "pcc":
            return alignment.PCCAlignment
        case _:  # pragma: no cover
            raise ValueError(f"Method {method!r} is unknown.")


class TemplateChoice(Enum):
    last_average = "Use last averaged image"
    from_file = "From file"
    from_files = "From files"


class MaskChoice(Enum):
    no_mask = "no mask"
    blur_template = "blur template"
    from_file = "from file"


def _choice_getter(method_name: str, dtype_kind: str = ""):
    def _get_choice(self: "SubtomogramAveraging", w=None) -> list[str]:
        # don't use get_function_gui. It causes RecursionError.
        gui = self[method_name].mgui
        if gui is None or gui.layer.value is None:
            return []
        features = gui.layer.value.features
        if dtype_kind == "":
            return features.columns
        return [c for c in features.columns if features[c].dtype.kind in dtype_kind]

    _get_choice.__qualname__ = "CylindraMainWidget.sta._get_choice"
    return _get_choice


@magicclass(
    layout="horizontal",
    widget_type="groupbox",
    name="Parameters",
    visible=False,
    record=False,
)
class MaskParameters(MagicTemplate):
    """
    Parameters for soft mask creation.

    Soft mask creation has three steps.
    (1) Create binary mask by applying thresholding to the template image.
    (2) Morphological dilation of the binary mask.
    (3) Gaussian filtering the mask.

    Attributes
    ----------
    dilate_radius : nm
        Radius of dilation (nm) applied to binarized template.
    sigma : nm
        Standard deviation (nm) of Gaussian blur applied to the edge of binary image.
    """

    dilate_radius = vfield(0.3, record=False).with_options(min=-20, max=20, step=0.1)
    sigma = vfield(0.8, record=False).with_options(max=20, step=0.1)


@magicclass(layout="horizontal", widget_type="frame", visible=False, record=False)
class mask_path(MagicTemplate):
    """Path to the mask image."""

    mask_path = vfield(Path.Read[FileFilter.IMAGE])


@magicmenu
class Averaging(MagicTemplate):
    """Average subtomograms."""

    average_all = abstractapi()
    average_subset = abstractapi()
    average_groups = abstractapi()
    average_filtered = abstractapi()
    split_and_average = abstractapi()


@magicmenu
class STAnalysis(MagicTemplate):
    """Analysis of subtomograms."""

    calculate_correlation = abstractapi()
    calculate_fsc = abstractapi()
    classify_pca = abstractapi()
    sep0 = field(Separator)

    @magicmenu(name="Seam search")
    class SeamSearch(MagicTemplate):
        seam_search = abstractapi()
        seam_search_by_feature = abstractapi()
        seam_search_manually = abstractapi()
        save_seam_search_result = abstractapi()

    sep1 = field(Separator)
    save_last_average = abstractapi()


@magicmenu
class Alignment(MagicTemplate):
    """Alignment of subtomograms."""

    align_averaged = abstractapi()
    align_all = abstractapi()
    align_all_template_free = abstractapi()
    sep0 = field(Separator)
    align_all_viterbi = abstractapi()
    align_all_annealing = abstractapi()
    save_annealing_scores = abstractapi()


@magicmenu
class LandscapeMenu(MagicTemplate):
    """Construct and analyze correlation landscape."""

    construct_landscape = abstractapi()
    run_align_on_landscape = abstractapi()
    run_viterbi_on_landscape = abstractapi()
    run_annealing_on_landscape = abstractapi()


@magicclass(record=False, properties={"margins": (0, 0, 0, 0)})
class StaParameters(MagicTemplate):
    """
    Parameters for subtomogram averaging/alignment.

    Attributes
    ----------
    template_path : Path
        Path to the template (reference) image file, or layer name of reconstruction.
    mask_path : str
        Select how to create a mask.
    """

    template_choice = vfield(TemplateChoice.from_file, label="Template")
    avg_info = field("No image", label="info").with_options(
        visible=False, enabled=False
    )
    template_path = field(
        Path.Read[FileFilter.IMAGE], widget_type=HistoryFileEdit, label="path"
    )
    template_paths = field(
        list[Path], widget_type=MultiFileEdit, label="paths"
    ).with_options(filter=FileFilter.IMAGE, visible=False)

    mask_choice = vfield(MaskChoice.no_mask, label="Mask")
    params = field(MaskParameters, name="Parameters")
    mask_path = field(mask_path)

    _last_average: ip.ImgArray | None = None  # the global average result
    _viewer: "napari.Viewer | None" = None

    def __post_init__(self):
        self._template: ip.ImgArray | None = None

        # load history
        line = self.template_path
        for fp in _config.get_template_path_hist():
            line.append_history(str(fp))

        self.min_width = 350

    @template_choice.connect
    def _on_template_switch(self):
        v = self.template_choice
        self.avg_info.visible = v is TemplateChoice.last_average
        self.template_path.visible = v is TemplateChoice.from_file
        self.template_paths.visible = v is TemplateChoice.from_files

    @mask_choice.connect
    def _on_mask_switch(self):
        v = self.mask_choice
        self.params.visible = v is MaskChoice.blur_template
        self.mask_path.visible = v is MaskChoice.from_file

    def _set_last_average(self, img: ip.ImgArray):
        assert img.ndim == 3
        StaParameters._last_average = img
        self.avg_info.value = f"Image of shape {tuple(img.shape)}"

    def _save_history(self):
        try:
            line = self.template_path
            _hist = [str(p) for p in line.get_history()[-20:]]
            _config.set_template_path_hist(_hist)
        except Exception:
            pass

    def _norm_template_param(
        self,
        path: _PathOrPathsOrNone = None,
        allow_none: bool = False,
        allow_multiple: bool = False,
    ) -> pipe.ImageProvider:
        if path is None:
            if StaParameters._last_average is None:
                if allow_none:
                    return None
                raise ValueError("No average image available.")
            return pipe.from_array(
                StaParameters._last_average, StaParameters._last_average.scale.x
            )
        elif isinstance(path, (str, Path)):
            path = Path(path)
            self._save_history()
            if path.is_dir():
                if allow_none:
                    return None
                raise ValueError(f"Template image must be a file, got {path}.")
            return pipe.from_file(path)
        else:
            if not allow_multiple:
                raise ValueError(f"Cannot provide multiple template images: {path}.")
            return pipe.from_files(path)

    def _get_template_input(
        self, allow_multiple: bool = False
    ) -> None | Path | list[Path]:
        match self.template_choice:
            case TemplateChoice.last_average:
                return None
            case TemplateChoice.from_file:
                return Path(self.template_path.value)
            case TemplateChoice.from_files:
                if not allow_multiple:
                    raise ValueError("Cannot provide multiple template images.")
                out = self.template_paths.value
                if len(out) == 0:
                    raise ValueError("No template image provided.")
                elif len(out) == 1:
                    return Path(out[0])
                return [Path(f) for f in out]
            case v:  # pragma: no cover
                raise ValueError(f"Unknown template choice: {v!r}")

    def _get_mask_params(self, params=None) -> str | tuple[nm, nm] | None:
        match self.mask_choice:
            case MaskChoice.no_mask:
                params = None
            case MaskChoice.blur_template:
                params = (self.params.dilate_radius, self.params.sigma)
            case MaskChoice.from_file:
                params = self.mask_path.mask_path
            case v:  # pragma: no cover
                raise ValueError(f"Unknown mask choice: {v!r}")
        return params

    _sentinel = object()

    def _get_mask(self, params: "str | tuple[nm, nm] | None" = _sentinel):
        if params is self._sentinel:
            params = self._get_mask_params()
        if params is None:
            return None
        elif isinstance(params, tuple):
            radius, sigma = params
            return pipe.soft_otsu(radius=radius, sigma=sigma)
        else:
            return pipe.from_file(params)

    def _show_reconstruction(
        self, image: ip.ImgArray, name: str, store: bool = True
    ) -> "Image":
        from skimage.filters.thresholding import threshold_yen

        if StaParameters._viewer is not None:
            try:
                # This line will raise RuntimeError if viewer window had been closed by user.
                StaParameters._viewer.window.activate()
            except (RuntimeError, AttributeError):
                StaParameters._viewer = None
        if StaParameters._viewer is None:
            from cylindra.widgets.subwidgets import Volume

            StaParameters._viewer = viewer = napari.Viewer(
                title=name, axis_labels=("z", "y", "x"), ndisplay=3
            )
            volume_menu = Volume(viewer)
            volume_menu.native.setParent(
                viewer.window.main_menu, volume_menu.native.windowFlags()
            )
            viewer.window.main_menu.addMenu(volume_menu.native)
            viewer.window.resize(10, 10)
            viewer.window.activate()
        StaParameters._viewer.scale_bar.visible = True
        StaParameters._viewer.scale_bar.unit = "nm"
        if store:
            self._set_last_average(image)

        return StaParameters._viewer.add_image(
            image,
            scale=image.scale,
            name=name,
            rendering="iso",
            iso_threshold=threshold_yen(image.value),
            blending="opaque",
        )


@magicclass(widget_type="scrollable")
@_shared_doc.update_cls
class SubtomogramAveraging(ChildWidget):
    """Widget for subtomogram averaging."""

    AveragingMenu = field(Averaging, name="Averaging")
    STAnalysisMenu = field(STAnalysis, name="Analysis")
    AlignmentMenu = field(Alignment, name="Alignment")
    LandscapeMenu = field(LandscapeMenu, name="Landscape")
    params = field(StaParameters)

    @property
    def sub_viewer(self) -> "napari.Viewer | None":
        """The napari viewer for subtomogram averaging."""
        return StaParameters._viewer

    def _template_param(self, *_):  # for bind
        return self.params._get_template_input(allow_multiple=False)

    def _template_params(self, *_):  # for bind
        return self.params._get_template_input(allow_multiple=True)

    def _get_mask_params(self, *_):  # for bind
        return self.params._get_mask_params()

    def _get_template_image(self) -> ip.ImgArray:
        scale = self._get_dummy_loader().scale
        template = self.params._norm_template_param(
            self._template_params(),
            allow_none=False,
            allow_multiple=True,
        ).provide(scale)
        if isinstance(template, list):
            template = ip.asarray(np.stack(template, axis=0), axes="zyx")
        else:
            template = ip.asarray(template, axes="zyx")
        return template.set_scale(zyx=scale, unit="nm")

    def _get_mask_image(self, template_params) -> ip.ImgArray:
        loader = self._get_dummy_loader()
        _, mask = loader.normalize_input(
            self.params._norm_template_param(
                template_params, allow_none=True, allow_multiple=True
            ),
            self.params._get_mask(),
        )
        if mask is None:
            raise ValueError("Mask is None.")
        return ip.asarray(mask, axes="zyx").set_scale(zyx=loader.scale, unit="nm")

    @magictoolbar
    class STATools(MagicTemplate):
        show_template = abstractapi()
        show_template_original = abstractapi()
        show_mask = abstractapi()

    @set_design(icon="ic:baseline-view-in-ar", location=STATools)
    @do_not_record
    def show_template(self):
        """Load and show template image in the scale of the tomogram."""
        template = self._get_template_image()
        self._show_rec(template, name="Template image", store=False)

    @set_design(icon="material-symbols:view-in-ar", location=STATools)
    @do_not_record
    def show_template_original(self):
        """Load and show template image in the original scale."""
        _input = self._template_params()
        if _input is None:
            raise ValueError("No template path provided.")
        elif isinstance(_input, Path):
            self._show_rec(ip.imread(_input), name="Template image", store=False)
        else:
            for i, fp in enumerate(_input):
                img = ip.imread(fp)
                self._show_rec(img, name=f"Template image [{i}]", store=False)

    @set_design(icon="fluent:shape-organic-20-filled", location=STATools)
    @do_not_record
    def show_mask(self):
        """Load and show mask image in the scale of the tomogram."""
        mask = self._get_mask_image(self._template_params())
        self._show_rec(mask, name="Mask image", store=False)

    @property
    def last_average(self) -> "ip.ImgArray | None":
        """Last averaged image if exists."""
        return StaParameters._last_average

    def _get_shape_in_nm(self, default: int = None) -> tuple[nm, nm, nm]:
        if default is None:
            tmp = self._get_template_image()
            return tuple(np.array(tmp.sizesof("zyx")) * tmp.scale.x)
        else:
            return (default,) * 3

    @thread_worker.callback
    def _show_rec(self, img: ip.ImgArray, name: str, store: bool = True):
        return self.params._show_reconstruction(img, name, store)

    def _get_loader(
        self,
        binsize: int,
        molecules: Molecules,
        shape: tuple[nm, nm, nm] = None,
        order: int = 1,
    ) -> SubtomogramLoader:
        """
        Returns proper subtomogram loader, template image and mask image that matche the
        bin size.
        """
        return self._get_main().tomogram.get_subtomogram_loader(
            molecules,
            binsize=binsize,
            order=order,
            output_shape=shape,
        )

    def _get_dummy_loader(self):
        return self._get_loader(binsize=1, molecules=Molecules.empty())

    def _get_available_binsize(self, _=None) -> list[int]:
        parent = self._get_main()
        out = [x[0] for x in parent.tomogram.multiscaled]
        if 1 not in out:
            out = [1] + out
        return out

    @set_design(text="Average all molecules", location=Averaging)
    @dask_worker.with_progress(desc=_pdesc.fmt_layers("Subtomogram averaging of {!r}"))
    def average_all(
        self,
        layers: MoleculesLayersType,
        size: _SubVolumeSize = None,
        interpolation: Annotated[int, {"choices": INTERPOLATION_CHOICES}] = 1,
        bin_size: Annotated[int, {"choices": _get_available_binsize}] = 1,
    ):
        """
        Subtomogram averaging using all the molecules in the selected layer(s).

        If multiple layers are selected, subtomograms around all the molecules will
        be averaged.

        Parameters
        ----------
        {layers}{size}{interpolation}{bin_size}
        """
        t0 = timer()
        layers = assert_list_of_layers(layers, self.parent_viewer)
        parent = self._get_main()
        tomo = parent.tomogram
        shape = self._get_shape_in_nm(size)
        loader = tomo.get_subtomogram_loader(
            _concat_molecules(layers), shape, binsize=bin_size, order=interpolation
        )
        img = ip.asarray(loader.average(), axes="zyx")
        img.set_scale(zyx=loader.scale, unit="nm")
        t0.toc()
        return self._show_rec.with_args(img, f"[AVG]{_avg_name(layers)}")

    @set_design(text="Average subset of molecules", location=Averaging)
    @dask_worker.with_progress(desc=_pdesc.fmt_layers("Subtomogram averaging (subset) of {!r}"))  # fmt: skip
    def average_subset(
        self,
        layers: MoleculesLayersType,
        size: _SubVolumeSize = None,
        method: Literal["steps", "first", "last", "random"] = "steps",
        number: int = 64,
        bin_size: Annotated[int, {"choices": _get_available_binsize}] = 1,
    ):
        """
        Subtomogram averaging using a subset of subvolumes.

        If multiple layers are selected, subtomograms around all the molecules will
        be concatenated before choosing a subset.

        Parameters
        ----------
        {layers}{size}
        method : str, optional
            How to choose subtomogram subset.
            (1) steps: Each 'steps' subtomograms from the tip of spline.
            (2) first: First subtomograms.
            (3) last: Last subtomograms.
            (4) random: choose randomly.
        number : int, default
            Number of subtomograms to use.
        {bin_size}
        """
        t0 = timer()
        layers = assert_list_of_layers(layers, self.parent_viewer)
        parent = self._get_main()
        molecules = _concat_molecules(layers)
        nmole = len(molecules)
        shape = self._get_shape_in_nm(size)
        sl = _get_slice_for_average_subset(method, nmole, number)
        mole = molecules.subset(sl)
        loader = parent.tomogram.get_subtomogram_loader(
            mole, shape, binsize=bin_size, order=1
        )
        img = ip.asarray(loader.average(), axes="zyx").set_scale(zyx=loader.scale)
        t0.toc()
        return self._show_rec.with_args(img, f"[AVG(n={number})]{_avg_name(layers)}")

    @set_design(text="Average group-wise", location=Averaging)
    @dask_worker.with_progress(desc=_pdesc.fmt_layers("Grouped subtomogram averaging of {!r}"))  # fmt: skip
    def average_groups(
        self,
        layers: MoleculesLayersType,
        size: _SubVolumeSize = None,
        by: PolarsExprStr = "col('pf-id')",
        interpolation: Annotated[int, {"choices": INTERPOLATION_CHOICES}] = 1,
        bin_size: Annotated[int, {"choices": _get_available_binsize}] = 1,
    ):
        """
        Group-wise subtomogram averaging using molecules grouped by the given expression.

        This method first group molecules by its features, and then average each group.
        This method is useful for such as get average of each protofilament and segmented
        subtomogram averaging.

        Parameters
        ----------
        {layers}{size}
        by : str or polars expression
            Expression to group molecules.
        {interpolation}{bin_size}
        """
        t0 = timer()
        layers = assert_list_of_layers(layers, self.parent_viewer)
        parent = self._get_main()
        tomo = parent.tomogram
        shape = self._get_shape_in_nm(size)
        loader = tomo.get_subtomogram_loader(
            _concat_molecules(layers), shape, binsize=bin_size, order=interpolation
        )
        expr = widget_utils.norm_expr(by)
        avg_dict = loader.groupby(expr).average()
        avgs = np.stack([avg_dict[k] for k in sorted(avg_dict.keys())], axis=0)
        img = ip.asarray(avgs, axes="pzyx")
        img.set_scale(zyx=loader.scale, unit="nm")
        t0.toc()
        return self._show_rec.with_args(img, f"[AVG]{_avg_name(layers)}", store=False)

    @set_design(text="Average filtered", location=Averaging)
    @dask_worker.with_progress(desc=_pdesc.fmt_layers("Filtered subtomogram averaging of {!r}"))  # fmt: skip
    def average_filtered(
        self,
        layers: MoleculesLayersType,
        size: _SubVolumeSize = None,
        predicate: PolarsExprStr = "col('pf-id') == 0",
        interpolation: Annotated[int, {"choices": INTERPOLATION_CHOICES}] = 1,
        bin_size: Annotated[int, {"choices": _get_available_binsize}] = 1,
    ):
        """
        Subtomogram averaging using molecules filtered by the given expression.

        This method first concatenate molecules in the selected layers, and then filter them
        by the predicate.

        Parameters
        ----------
        {layers}{size}
        predicate : str or polars expression
            Filter expression to select molecules.
        {interpolation}{bin_size}
        """
        t0 = timer()
        layers = assert_list_of_layers(layers, self.parent_viewer)
        parent = self._get_main()
        tomo = parent.tomogram
        shape = self._get_shape_in_nm(size)
        loader = tomo.get_subtomogram_loader(
            _concat_molecules(layers), shape, binsize=bin_size, order=interpolation
        )
        avg = loader.filter(widget_utils.norm_expr(predicate)).average()
        img = ip.asarray(avg, axes="zyx")
        img.set_scale(zyx=loader.scale, unit="nm")
        t0.toc()
        return self._show_rec.with_args(img, f"[AVG]{_avg_name(layers)}")

    @set_design(text="Split and average molecules", location=Averaging)
    @dask_worker.with_progress(desc=_pdesc.fmt_layers("Split-and-averaging of {!r}"))  # fmt: skip
    def split_and_average(
        self,
        layers: MoleculesLayersType,
        n_pairs: Annotated[int, {"min": 1, "label": "number of image pairs"}] = 1,
        size: _SubVolumeSize = None,
        interpolation: Annotated[int, {"choices": INTERPOLATION_CHOICES}] = 1,
        bin_size: Annotated[int, {"choices": _get_available_binsize}] = 1,
    ):
        """
        Split molecules into two groups and average separately.

        Parameters
        ----------
        {layers}
        n_pairs : int, default 1
            How many pairs of average will be calculated.
        {size}{interpolation}{bin_size}
        """
        t0 = timer()
        layers = assert_list_of_layers(layers, self.parent_viewer)
        parent = self._get_main()
        molecules = _concat_molecules(layers)
        shape = self._get_shape_in_nm(size)
        loader = parent.tomogram.get_subtomogram_loader(
            molecules, shape, binsize=bin_size, order=interpolation
        )
        axes = "ipzyx" if n_pairs > 1 else "pzyx"
        img = ip.asarray(loader.average_split(n_set=n_pairs), axes=axes)
        img.set_scale(zyx=loader.scale)
        t0.toc()
        return self._show_rec.with_args(img, f"[Split]{_avg_name(layers)}", store=False)

    @set_design(text="Align average to template", location=Alignment)
    @dask_worker.with_progress(descs=_pdesc.align_averaged_fmt)
    def align_averaged(
        self,
        layers: MoleculesLayersType,
        template_path: Annotated[_PathOrNone, {"bind": _template_param}],
        mask_params: Annotated[Any, {"bind": _get_mask_params}],
        max_shifts: Optional[_MaxShifts] = None,
        rotations: _Rotations = ((0.0, 0.0), (15.0, 1.0), (3.0, 1.0)),
        bin_size: Annotated[int, {"choices": _get_available_binsize}] = 1,
        method: Annotated[str, {"choices": METHOD_CHOICES}] = "zncc",
    ):  # fmt: skip
        """
        Align the averaged image at current monomers to the template image.

        This function creates a new layer with transformed monomers, which should
        align well with template image.

        Parameters
        ----------
        {layers}{template_path}{mask_params}{max_shifts}{rotations}{bin_size}{method}
        """
        t0 = timer()
        layers = assert_list_of_layers(layers, self.parent_viewer)
        parent = self._get_main()

        new_layers = list[MoleculesLayer]()

        @thread_worker.callback
        def _on_yield(mole_trans: Molecules, layer: MoleculesLayer):
            points = parent.add_molecules(
                mole_trans,
                name=_coerce_aligned_name(layer.name, self.parent_viewer),
                source=layer.source_component,
            )
            new_layers.append(points)
            layer.visible = False
            _Logger.print_html(f"{layer.name!r} &#8594; {points.name!r}")

        mole = layers[0].molecules
        loader = self._get_loader(bin_size, mole, order=1)
        template, mask = loader.normalize_input(
            template=self.params._norm_template_param(
                template_path, allow_multiple=False
            ),
            mask=self.params._get_mask(params=mask_params),
        )
        temp_norm = utils.normalize_image(template)

        _scale = parent.tomogram.scale * bin_size

        if max_shifts is None:
            max_shifts = _default_align_averaged_shifts(mole)

        model = _get_alignment(method)(
            template,
            mask,
            rotations=rotations,
            tilt=None,  # NOTE: because input is an average
        )
        for layer in layers:
            mole = layer.molecules
            loader = self._get_loader(bin_size, mole, order=1)
            _img_trans, result = model.fit(
                loader.average(template.shape),
                max_shifts=[_s / _scale for _s in max_shifts],
            )

            rotator = Rotation.from_quat(result.quat)
            svec = result.shift * _scale
            _mole_trans = mole.linear_transform(result.shift * _scale, rotator)

            # write offsets to spline globalprops if available
            # TODO: Undo cannot catch this change. Need to fix.
            if spl := layer.source_spline:
                _mole_trans = _update_mole_pos(_mole_trans, mole, spl)
                if spl.radius is None:
                    _radius: nm = cylmeasure.calc_radius(mole, spl).mean()
                else:
                    _radius = spl.radius
                _dz, _dy, _dx = rotator.apply(svec)
                _offset_y = _dy
                _offset_r = np.sqrt((_dz + _radius) ** 2 + _dx**2) - _radius
                _offset_a = np.arctan2(_dx, _dz + _radius)
                if spl.orientation is Ori.PlusToMinus:
                    _offset_y = -_offset_y
                    _offset_a = -_offset_a
                if spl.props.has_glob(H.offset_axial):
                    _offset_y += spl.props.get_glob(H.offset_axial)
                if spl.props.has_glob(H.offset_angular):
                    _offset_a += spl.props.get_glob(H.offset_angular)
                if spl.props.has_glob(H.offset_radial):
                    _offset_r += spl.props.get_glob(H.offset_radial)
                spl.props.glob = spl.props.glob.with_columns(
                    pl.Series(H.offset_axial, [_offset_y], dtype=pl.Float32),
                    pl.Series(H.offset_angular, [_offset_a], dtype=pl.Float32),
                    pl.Series(H.offset_radial, [_offset_r], dtype=pl.Float32),
                )

            yield _on_yield.with_args(_mole_trans, layer)

            # create images for visualization in the logger. Image is magenta, template is green
            img_norm = utils.normalize_image(_img_trans)
            merge = np.stack([img_norm, temp_norm, img_norm], axis=-1)
            with _Logger.set_plt():
                widget_utils.plot_projections(merge)

            # logging
            rvec = rotator.as_rotvec()
            _Logger.print_table(
                [
                    ["", "X", "Y", "Z"],
                    ["Shift (nm)", f"{svec[2]:2f}", f"{svec[1]:2f}", f"{svec[0]:2f}"],
                    ["Rot vector", f"{rvec[2]:2f}", f"{rvec[1]:2f}", f"{rvec[0]:2f}"],
                ],
                header=False,
                index=False,
            )

        t0.toc()

        @thread_worker.callback
        def _align_averaged_on_return():
            return (
                undo_callback(parent._try_removing_layers)
                .with_args(new_layers)
                .with_redo(parent._add_layers_future(new_layers))
            )

        return _align_averaged_on_return

    sep0 = field(Separator)

    @set_design(text="Align all molecules", location=Alignment)
    @dask_worker.with_progress(desc=_pdesc.fmt_layers("Alignment of {}"))
    def align_all(
        self,
        layers: MoleculesLayersType,
        template_path: Annotated[_PathOrPathsOrNone, {"bind": _template_params}],
        mask_params: Annotated[Any, {"bind": _get_mask_params}],
        max_shifts: _MaxShifts = (1.0, 1.0, 1.0),
        rotations: _Rotations = ((0.0, 0.0), (0.0, 0.0), (0.0, 0.0)),
        cutoff: _CutoffFreq = 0.5,
        interpolation: Annotated[int, {"choices": INTERPOLATION_CHOICES}] = 3,
        method: Annotated[str, {"choices": METHOD_CHOICES}] = "zncc",
        bin_size: Annotated[int, {"choices": _get_available_binsize}] = 1,
    ):  # fmt: skip
        """
        Align the input template image to all the molecules.

        Parameters
        ----------
        {layers}{template_path}{mask_params}{max_shifts}{rotations}{cutoff}{interpolation}{method}{bin_size}
        """
        t0 = timer()
        layers = assert_list_of_layers(layers, self.parent_viewer)
        main = self._get_main()

        combiner = MoleculesCombiner()

        loader = self._get_loader(
            binsize=bin_size,
            molecules=combiner.concat(layer.molecules for layer in layers),
            order=interpolation,
        )
        aligned_loader = loader.align(
            template=self.params._norm_template_param(
                template_path, allow_multiple=True
            ),
            mask=self.params._get_mask(params=mask_params),
            max_shifts=max_shifts,
            rotations=rotations,
            cutoff=cutoff,
            alignment_model=_get_alignment(method),
            tilt=main.tomogram.tilt_model,
        )
        molecules = combiner.split(aligned_loader.molecules, layers)
        t0.toc()
        return self._align_all_on_return.with_args(molecules, layers)

    @set_design(text="Align all (template-free)", location=Alignment)
    @dask_worker.with_progress(descs=_pdesc.align_template_free_fmt)
    def align_all_template_free(
        self,
        layers: MoleculesLayersType,
        mask_params: Annotated[Any, {"bind": _get_mask_params}],
        size: _SubVolumeSize = 12.0,
        max_shifts: _MaxShifts = (1.0, 1.0, 1.0),
        rotations: _Rotations = ((0.0, 0.0), (0.0, 0.0), (0.0, 0.0)),
        cutoff: _CutoffFreq = 0.5,
        interpolation: Annotated[int, {"choices": INTERPOLATION_CHOICES}] = 3,
        method: Annotated[str, {"choices": METHOD_CHOICES}] = "zncc",
        bin_size: Annotated[int, {"choices": _get_available_binsize}] = 1,
    ):  # fmt: skip
        """
        Calculate the subtomogram average and use it as the template for the alignment.

        Parameters
        ----------
        {layers}{mask_params}{size}{max_shifts}{rotations}{cutoff}{interpolation}
        {method}{bin_size}
        """
        t0 = timer()
        layers = assert_list_of_layers(layers, self.parent_viewer)
        main = self._get_main()
        combiner = MoleculesCombiner()
        molecules = combiner.concat(layer.molecules for layer in layers)
        mask = self.params._get_mask(params=mask_params)
        if size is None:
            raise NotImplementedError("'size' must be given.")
        else:
            shape = tuple(
                main.tomogram.nm2pixel(self._get_shape_in_nm(size), binsize=bin_size)
            )

        aligned_loader = (
            self._get_loader(binsize=bin_size, molecules=molecules, order=interpolation)
            .reshape(shape=shape)
            .align_no_template(
                mask=mask,
                max_shifts=max_shifts,
                rotations=rotations,
                cutoff=cutoff,
                alignment_model=_get_alignment(method),
                tilt=main.tomogram.tilt_model,
            )
        )
        molecules = combiner.split(aligned_loader.molecules, layers)
        t0.toc()
        return self._align_all_on_return.with_args(molecules, layers)

    sep1 = field(Separator)

    @set_design(text="Viterbi Alignment", location=Alignment)
    @dask_worker.with_progress(descs=_pdesc.align_viterbi_fmt)
    def align_all_viterbi(
        self,
        layer: MoleculesLayerType,
        template_path: Annotated[_PathOrPathsOrNone, {"bind": _template_params}],
        mask_params: Annotated[Any, {"bind": _get_mask_params}] = None,
        max_shifts: _MaxShifts = (0.8, 0.8, 0.8),
        rotations: _Rotations = ((0.0, 0.0), (0.0, 0.0), (0.0, 0.0)),
        cutoff: _CutoffFreq = 0.5,
        interpolation: Annotated[int, {"choices": INTERPOLATION_CHOICES}] = 3,
        range_long: _DistRangeLon = (4.0, 4.28),
        angle_max: _AngleMaxLon = 5.0,
        upsample_factor: Annotated[int, {"min": 1, "max": 20}] = 5,
    ):  # fmt: skip
        """
        Subtomogram alignment using 1D Viterbi alignment.

        1D Viterbi alignment is an alignment algorithm that considers the distance and
        the skew angle between every longitudinally adjacent monomers. The classical
        Viterbi algorithm is used to find the global optimal solution of the alignment.
        Note that Viterbi alignment is data size dependent, i.e. the alignment result
        of a molecule may vary depending on the total number of molecules in the dataset.

        Parameters
        ----------
        {layer}{template_path}{mask_params}{max_shifts}{rotations}{cutoff}{interpolation}
        {range_long}{angle_max}{upsample_factor}
        """
        t0 = timer()
        layer = assert_layer(layer, self.parent_viewer)
        landscape = self._construct_landscape(
            layer=layer,
            template_path=template_path,
            mask_params=mask_params,
            max_shifts=max_shifts,
            rotations=rotations,
            cutoff=cutoff,
            interpolation=interpolation,
            upsample_factor=upsample_factor,
        )

        yield
        mole = _run_viterbi_on_landscape(
            landscape=landscape,
            spl=layer.source_spline,
            range_long=range_long,
            angle_max=angle_max,
        )
        t0.toc()
        return self._align_all_on_return.with_args([mole], [layer])

    @set_design(text="Simulated annealing", location=Alignment)
    @dask_worker.with_progress(descs=_pdesc.align_annealing_fmt)
    def align_all_annealing(
        self,
        layer: MoleculesLayerType,
        template_path: Annotated[_PathOrPathsOrNone, {"bind": _template_params}],
        mask_params: Annotated[Any, {"bind": _get_mask_params}] = None,
        max_shifts: _MaxShifts = (0.8, 0.8, 0.8),
        rotations: _Rotations = ((0.0, 0.0), (0.0, 0.0), (0.0, 0.0)),
        cutoff: _CutoffFreq = 0.5,
        interpolation: Annotated[int, {"choices": INTERPOLATION_CHOICES}] = 3,
        range_long: _DistRangeLon = (4.0, 4.28),
        range_lat: _DistRangeLat = (5.1, 5.3),
        angle_max: _AngleMaxLon = 5.0,
        temperature_time_const: Annotated[float, {"min": 0.01, "max": 10.0}] = 1.0,
        upsample_factor: Annotated[int, {"min": 1, "max": 20}] = 5,
        random_seeds: _RandomSeeds = (0, 1, 2, 3, 4),
    ):  # fmt: skip
        """
        2D-constrained subtomogram alignment using simulated annealing.

        This alignment method considers the distance between every adjacent monomers.
        Two-dimensionally connected optimization can be approximated by the simulated
        annealing algorithm.

        Parameters
        ----------
        {layer}{template_path}{mask_params}{max_shifts}{rotations}{cutoff}
        {interpolation}{range_long}{range_lat}{angle_max}{temperature_time_const}
        {upsample_factor}{random_seeds}
        """
        t0 = timer()
        layer = assert_layer(layer, self.parent_viewer)
        if layer.source_spline is None:
            raise ValueError("RMA requires a spline.")
        main = self._get_main()
        landscape = self._construct_landscape(
            layer=layer,
            template_path=template_path,
            mask_params=mask_params,
            max_shifts=max_shifts,
            rotations=rotations,
            cutoff=cutoff,
            interpolation=interpolation,
            upsample_factor=upsample_factor,
        )
        yield
        mole, results = _run_annealing_on_landscape(
            landscape,
            layer.source_spline,
            range_long=range_long,
            range_lat=range_lat,
            angle_max=angle_max,
            temperature_time_const=temperature_time_const,
            random_seeds=random_seeds,
        )
        t0.toc()

        @thread_worker.callback
        def _on_return():
            points = main.add_molecules(
                mole,
                name=_coerce_aligned_name(layer.name, self.parent_viewer),
                source=layer.source_component,
                metadata={ANNEALING_RESULT: results[0]},
            )
            layer.visible = False
            with _Logger.set_plt():
                _annealing.plot_annealing_result(results)

            return self._undo_for_new_layer([layer.name], [points])

        return _on_return

    @set_design(text=capitalize, location=LandscapeMenu)
    @dask_worker.with_progress(descs=_pdesc.construct_landscape_fmt)
    def construct_landscape(
        self,
        layer: MoleculesLayerType,
        template_path: Annotated[_PathOrPathsOrNone, {"bind": _template_params}],
        mask_params: Annotated[Any, {"bind": _get_mask_params}] = None,
        max_shifts: _MaxShifts = (0.8, 0.8, 0.8),
        rotations: _Rotations = ((0.0, 0.0), (0.0, 0.0), (0.0, 0.0)),
        cutoff: _CutoffFreq = 0.5,
        interpolation: Annotated[int, {"choices": INTERPOLATION_CHOICES}] = 3,
        upsample_factor: Annotated[int, {"min": 1, "max": 20}] = 5,
    ):
        """
        Construct a landscape for subtomogram alignment.

        Parameters
        ----------
        {layer}{template_path}{mask_params}{max_shifts}{rotations}{cutoff}
        {interpolation}{upsample_factor}
        """
        layer = assert_layer(layer, self.parent_viewer)
        kwargs = dict(
            template_path=template_path,
            mask_params=mask_params,
            max_shifts=max_shifts,
            rotations=rotations,
            cutoff=cutoff,
            interpolation=interpolation,
            upsample_factor=upsample_factor,
        )
        lnd = self._construct_landscape(layer, **kwargs)
        surf = LandscapeSurface(lnd, name=f"{LANDSCAPE_PREFIX}{layer.name}")
        surf.source_component = layer.source_component

        @thread_worker.callback
        def _on_return():
            self.parent_viewer.add_layer(surf)
            layer.visible = False

        return _on_return

    @set_design(text="Run alignment on landscape", location=LandscapeMenu)
    @dask_worker.with_progress(desc="Peak detection on landscape")
    def run_align_on_landscape(self, landscape_layer: _LandscapeLayer):
        """Find the optimal displacement for each molecule on the landscape."""
        landscape_layer = _assert_landscape_layer(landscape_layer, self.parent_viewer)
        landscape = landscape_layer.landscape
        mole = landscape.molecules
        spl = landscape_layer.source_spline
        result = landscape.run_min_energy()
        mole_opt = landscape.transform_molecules(mole, result.indices, detect_peak=True)
        if spl is not None:
            mole_opt = _update_mole_pos(mole_opt, mole, spl)
        return self._align_on_landscape_on_return.with_args(
            mole_opt, landscape_layer.name, spl
        )

    @set_design(text="Run Viterbi alignment on landscape", location=LandscapeMenu)
    @dask_worker.with_progress(desc="Running Viterbi alignment")
    def run_viterbi_on_landscape(
        self,
        landscape_layer: _LandscapeLayer,
        range_long: _DistRangeLon = (4.0, 4.28),
        angle_max: _AngleMaxLon = 5.0,
    ):
        """
        Run Viterbi alignment on the landscape.

        Parameters
        ----------
        {landscape_layer}{range_long}{angle_max}
        """
        t0 = timer()
        landscape_layer = _assert_landscape_layer(landscape_layer, self.parent_viewer)
        spl = landscape_layer.source_spline
        mole = _run_viterbi_on_landscape(
            landscape_layer.landscape,
            spl=spl,
            range_long=range_long,
            angle_max=angle_max,
        )
        t0.toc()
        return self._align_on_landscape_on_return.with_args(
            mole, landscape_layer.name, spl
        )

    @set_design(text="Run annealing on landscape", location=LandscapeMenu)
    @dask_worker.with_progress(desc="Running simulated annealing")
    def run_annealing_on_landscape(
        self,
        landscape_layer: _LandscapeLayer,
        range_long: _DistRangeLon = (4.0, 4.28),
        range_lat: _DistRangeLat = (5.1, 5.3),
        angle_max: _AngleMaxLon = 5.0,
        temperature_time_const: Annotated[float, {"min": 0.01, "max": 10.0}] = 1.0,
        random_seeds: _RandomSeeds = (0, 1, 2, 3, 4),
    ):
        """
        Run simulated annealing on the landscape.

        Parameters
        ----------
        {landscape_layer}{range_long}{range_lat}{angle_max}{temperature_time_const}
        {random_seeds}
        """
        t0 = timer()
        landscape_layer = _assert_landscape_layer(landscape_layer, self.parent_viewer)
        spl = landscape_layer.source_spline
        if spl is None:
            raise ValueError("RMA requires a spline.")
        mole, results = _run_annealing_on_landscape(
            landscape_layer.landscape,
            spl=spl,
            range_long=range_long,
            range_lat=range_lat,
            angle_max=angle_max,
            temperature_time_const=temperature_time_const,
            random_seeds=random_seeds,
        )
        t0.toc()

        @thread_worker.callback
        def _plot_result():
            with _Logger.set_plt():
                _annealing.plot_annealing_result(results)

        yield _plot_result
        return self._align_on_landscape_on_return.with_args(
            mole,
            landscape_layer.name,
            source=spl,
            metadata={ANNEALING_RESULT: results[0]},
        )

    def _get_layers_with_annealing_result(self, *_) -> list[MoleculesLayer]:
        if self.parent_viewer is None:
            return []
        return [
            (layer.name, layer)
            for layer in self.parent_viewer.layers
            if ANNEALING_RESULT in layer.metadata
        ]

    @set_design(text=capitalize, location=Alignment)
    @do_not_record
    def save_annealing_scores(
        self,
        layer: Annotated[MoleculesLayer, {"choices": _get_layers_with_annealing_result}],
        path: Path.Save[FileFilter.CSV],
    ):  # fmt: skip
        """Save RMA scores to a CSV file."""
        layer = assert_layer(layer, self.parent_viewer)
        try:
            result: AnnealingResult = layer.metadata[ANNEALING_RESULT]
        except KeyError:
            raise ValueError(
                f"Layer {layer!r} does not have annealing result."
            ) from None
        x = result.batch_size * np.arange(result.energies.size)
        df = pl.DataFrame({"iteration": x, "score": -result.energies})
        return df.write_csv(path, include_header=False)

    @set_design(text=capitalize, location=STAnalysis)
    @dask_worker.with_progress(desc=_pdesc.fmt_layers("Calculating correlations of {!r}"))  # fmt: skip
    def calculate_correlation(
        self,
        layers: MoleculesLayersType,
        template_path: Annotated[_PathOrPathsOrNone, {"bind": _template_params}],
        mask_params: Annotated[Any, {"bind": _get_mask_params}] = None,
        interpolation: Annotated[int, {"choices": INTERPOLATION_CHOICES}] = 3,
        metric: Literal["zncc", "ncc"] = "zncc",
        column_prefix: str = "score",
    ):
        """
        Calculate correlation between template images and the subtomograms.

        This method will load every subtomograms, calculate the correlation between
        the template images and each subtomogram, and save the correlation values
        as new columns in the molecules features.

        Parameters
        ----------
        {layers}{template_path}{mask_params}{interpolation}
        metric : str, default "zncc"
            Metric to calculate correlation.
        column_prefix : str, default "score"
            Prefix of the column names of the calculated correlations.
        """
        layers = assert_list_of_layers(layers, self.parent_viewer)
        main = self._get_main()
        scale = main.tomogram.scale
        tmps = []
        _shapes = set()
        if isinstance(template_path, (Path, str)):
            template_path = [template_path]
        for path in template_path:
            template_image = pipe.from_file(path).provide(scale)
            tmps.append(template_image)
            _shapes.add(template_image.shape)
        if len(_shapes) != 1:
            raise ValueError(f"Inconsistent shapes: {_shapes}")
        output_shape = _shapes.pop()
        mask = self.params._get_mask(mask_params)
        match mask:
            case None:
                msk = 1
            case pipe.ImageConverter:
                msk = mask.convert(np.stack(tmps, axis=0).sum(axis=0), scale)
            case pipe.ImageProvider:
                msk = mask.provide(scale)
            case _:  # pragma: no cover
                raise RuntimeError("Unreachable")
        corr_fn = ip.ncc if metric == "ncc" else ip.zncc
        funcs = []
        for tmp in tmps:
            funcs.append(_define_correlation_function(tmp, msk, corr_fn))

        for layer in layers:
            mole = layer.molecules
            out = main.tomogram.get_subtomogram_loader(
                mole,
                order=interpolation,
                output_shape=output_shape,
            ).apply(
                funcs,
                schema=[f"{column_prefix}_{i}" for i in range(len(template_path))],
            )
            layer.molecules = layer.molecules.with_features(out.cast(pl.Float32))
        return None

    @set_design(text="Calculate FSC", location=STAnalysis)
    @dask_worker.with_progress(desc=_pdesc.fmt_layers("Calculating FSC of {!r}"))
    def calculate_fsc(
        self,
        layers: MoleculesLayersType,
        template_path: Annotated[_PathOrNone, {"bind": _template_param}] = None,
        mask_params: Annotated[Any, {"bind": _get_mask_params}] = None,
        size: _SubVolumeSize = None,
        seed: Annotated[Optional[int], {"text": "Do not use random seed."}] = 0,
        interpolation: Annotated[int, {"choices": INTERPOLATION_CHOICES}] = 1,
        n_pairs: Annotated[int, {"min": 1, "label": "number of image pairs"}] = 1,
        show_average: bool = True,
        dfreq: FSCFreq = None,
    ):
        """
        Calculate Fourier Shell Correlation using the selected monomer layer.

        Parameters
        ----------
        {layers}
        template_path : template input type
            Used only when soft-Otsu mask parameters are given.
        {mask_params}{size}
        seed : int, optional
            Random seed used for subtomogram sampling.
        {interpolation}
        n_pairs : int, default 1
            How many sets of image pairs will be generated to average FSC.
        show_average : bool, default True
            If true, subtomogram average will be shown after FSC calculation.
        dfreq : float, default 0.02
            Precision of frequency to calculate FSC. "0.02" means that FSC will be
            calculated at frequency 0.01, 0.03, 0.05, ..., 0.45.
        """
        t0 = timer()
        layers = assert_list_of_layers(layers, self.parent_viewer)
        main = self._get_main()
        mole = _concat_molecules(layers)

        loader = main.tomogram.get_subtomogram_loader(mole, order=interpolation)
        template, mask = loader.normalize_input(
            template=self.params._norm_template_param(template_path, allow_none=True),
            mask=self.params._get_mask(params=mask_params),
        )
        fsc, avg = loader.reshape(
            template=template if size is None else None,
            mask=mask,
            shape=None if size is None else (main.tomogram.nm2pixel(size),) * 3,
        ).fsc_with_average(mask=mask, seed=seed, n_set=n_pairs, dfreq=dfreq)

        if show_average:
            img_avg = ip.asarray(avg, axes="zyx").set_scale(zyx=loader.scale)
        else:
            img_avg = None

        result = widget_utils.FscResult.from_dataframe(fsc, loader.scale)
        criteria = [0.5, 0.143]
        _name = _avg_name(layers)
        t0.toc()

        @thread_worker.callback
        def _calculate_fsc_on_return():
            _Logger.print_html(f"<b>Fourier Shell Correlation of {_name!r}</b>")
            with _Logger.set_plt():
                result.plot(criteria)
            for _c in criteria:
                _r = result.get_resolution(_c)
                _Logger.print_html(f"Resolution at FSC={_c:.3f} ... <b>{_r:.3f} nm</b>")

            if img_avg is not None:
                _rec_layer: "Image" = self._show_rec(
                    img_avg,
                    name=f"[AVG]{_name}",
                )
                _rec_layer.metadata["fsc"] = result

        return _calculate_fsc_on_return

    @set_design(text="PCA/K-means classification", location=STAnalysis)
    @dask_worker.with_progress(descs=_pdesc.classify_pca_fmt)
    def classify_pca(
        self,
        layer: MoleculesLayerType,
        template_path: Annotated[_PathOrNone, {"bind": _template_param}] = None,
        mask_params: Annotated[Any, {"bind": _get_mask_params}] = None,
        size: _SubVolumeSize = None,
        cutoff: _CutoffFreq = 0.5,
        interpolation: Annotated[int, {"choices": INTERPOLATION_CHOICES}] = 3,
        bin_size: Annotated[int, {"choices": _get_available_binsize}] = 1,
        n_components: Annotated[int, {"min": 2, "max": 20}] = 2,
        n_clusters: Annotated[int, {"min": 2, "max": 100}] = 2,
        seed: Annotated[Optional[int], {"text": "Do not use random seed."}] = 0,
    ):  # fmt: skip
        """
        Classify molecules in a layer using PCA and K-means clustering.

        Parameters
        ----------
        {layer}
        template_path : template input type
            Used only when soft-Otsu mask parameters are given.
        {mask_params}{size}{cutoff}{interpolation}{bin_size}
        n_components : int, default 2
            The number of PCA dimensions.
        n_clusters : int, default
            The number of clusters.
        seed : int, default 0
            Random seed.
        """
        from cylindra.widgets.subwidgets import PcaViewer

        t0 = timer()
        layer = assert_layer(layer, self.parent_viewer)
        tomo = self._get_main().tomogram
        loader = self._get_loader(
            binsize=bin_size, molecules=layer.molecules, order=interpolation
        )
        template, mask = loader.normalize_input(
            template=self.params._norm_template_param(template_path, allow_none=True),
            mask=self.params._get_mask(params=mask_params),
        )
        shape = None
        if size is not None and mask is None:
            shape = (tomo.nm2pixel(size, binsize=bin_size),) * 3
        out, pca = loader.reshape(
            template=template if mask is None and shape is None else None,
            mask=mask,
            shape=shape,
        ).classify(
            mask=mask,
            seed=seed,
            cutoff=cutoff,
            n_components=n_components,
            n_clusters=n_clusters,
            label_name="cluster",
        )

        avgs_dict = out.groupby("cluster").average()
        avgs = ip.asarray(
            np.stack(list(avgs_dict.values()), axis=0), axes=["cluster", "z", "y", "x"]
        ).set_scale(zyx=loader.scale, unit="nm")
        t0.toc()

        @thread_worker.callback
        def _on_return():
            layer.molecules = out.molecules  # update features
            pca_viewer = PcaViewer(pca)
            pca_viewer.native.setParent(self.native, pca_viewer.native.windowFlags())
            pca_viewer.show()
            self._show_rec(avgs, name=f"[PCA]{layer.name}", store=False)
            ACTIVE_WIDGETS.add(pca_viewer)

        return _on_return

    @set_design(text="Seam search by correlation", location=STAnalysis.SeamSearch)
    @dask_worker.with_progress(desc=_pdesc.fmt_layer("Seam search of {!r}"))
    def seam_search(
        self,
        layer: MoleculesLayerType,
        template_path: Annotated[_PathOrNone, {"bind": _template_param}],
        mask_params: Annotated[Any, {"bind": _get_mask_params}],
        anti_template_path: Annotated[Optional[Path.Read[FileFilter.IMAGE]], {"text": "Do not use anti-template", "label": "anti-template path"}] = None,
        interpolation: Annotated[int, {"choices": INTERPOLATION_CHOICES}] = 3,
<<<<<<< HEAD
        npf: Annotated[Optional[int], {"text": "use global properties"}] = None,
=======
        npf: Annotated[Optional[int], {"text": "Use global properties"}] = None,
>>>>>>> 62606749
        show_average: Annotated[str, {"label": "show averages as", "choices": [None, "Raw", "Filtered"]}] = "Filtered",
        cutoff: _CutoffFreq = 0.25,
    ):  # fmt: skip
        """
        Search for the best seam position.

        Try all patterns of seam positions and compare cross correlation values. If
        molecule assembly has 13 protofilaments, this method will try 26 patterns.

        Parameters
        ----------
        {layer}{template_path}{mask_params}
        anti_template_path : Path, optional
            The anti-template used for seam search. For instance, if the template is
            beta-tubulin, the anti-template is alpha-tubulin.
        {interpolation}
        npf : int, optional
            Number of protofilaments. By default the global properties stored in the
            corresponding spline will be used.
        show_average : bool, default True
            If true, all the subtomogram averages will be shown.
        {cutoff}
        """
        t0 = timer()
        layer = assert_layer(layer, self.parent_viewer)
        loader, npf = self._seam_search_input(layer, npf, interpolation)
        template, mask = loader.normalize_input(
            template=self.params._norm_template_param(template_path),
            mask=self.params._get_mask(params=mask_params),
        )
        if anti_template_path is not None:
            anti_template = ip.asarray(
                pipe.from_file(anti_template_path).provide(loader.scale),
                axes="zyx",
            )
        else:
            anti_template = None

        seam_searcher = CorrelationSeamSearcher(npf)
        result = seam_searcher.search(
            loader=loader,
            template=ip.asarray(template, axes="zyx"),
            anti_template=anti_template,
            mask=mask,
            cutoff=cutoff,
        )

        t0.toc()

        @thread_worker.callback
        def _seam_search_on_return():
            new_feat = result.as_series(loader.molecules.count())
            layer.features = layer.molecules.features.with_columns(new_feat)
            layer.metadata[SEAM_SEARCH_RESULT] = result
            if show_average is not None:
                if show_average == "Filtered":
                    sigma = 0.25 / loader.scale
                    result.averages.gaussian_filter(sigma=sigma, update=True)
                self._show_rec(result.averages, layer.name, store=False)

            # plot all the correlation
            _Logger.print_html("<code>seam_search</code>")
            with _Logger.set_plt():
                _Logger.print(f"layer = {layer.name!r}")
                _Logger.print(f"template = {Path(template_path).as_posix()!r}")
                if anti_template_path is not None:
                    _Logger.print(
                        f"anti_template = {Path(anti_template_path).as_posix()!r}"
                    )
                widget_utils.plot_seam_search_result(result.scores, npf)

        return _seam_search_on_return

    @set_design(text=capitalize, location=STAnalysis.SeamSearch)
    def seam_search_by_feature(
        self,
        layer: MoleculesLayerType,
        by: Annotated[str, {"choices": _choice_getter("seam_search_by_feature")}],
    ):
        """
        Search for seams by a feature.

        Parameters
        ----------
        {layer}
        by : str
            Name of the feature that will be used for seam search.
        """
        layer = assert_layer(layer, self.parent_viewer)
        feat = layer.features
        if by not in feat.columns:
            raise ValueError(f"Column {by} does not exist.")
        npf = utils.roundint(layer.molecules.features[Mole.pf].max() + 1)
        seam_searcher = BooleanSeamSearcher(npf)
        result = seam_searcher.search(feat[by])
        new_feat = result.as_series(feat.shape[0])
        layer.features = layer.molecules.features.with_columns(new_feat)
        return undo_callback(layer.feature_setter(feat, layer.colormap_info))

    @set_design(text=capitalize, location=STAnalysis.SeamSearch)
    def seam_search_manually(
        self,
        layer: MoleculesLayerType,
        location: int = 0,
    ):
        """
        Search for seams manually.

        Parameters
        ----------
        {layer}
        location : int
            Seam location.
        """
        layer = assert_layer(layer, self.parent_viewer)
        feat = layer.features
        npf = utils.roundint(layer.molecules.features[Mole.pf].max() + 1)
        seam_searcher = ManualSeamSearcher(npf)
        result = seam_searcher.search(location)
        new_feat = result.as_series(feat.shape[0])
        layer.features = layer.molecules.features.with_columns(new_feat)
        return undo_callback(layer.feature_setter(feat, layer.colormap_info))

    def _get_seam_searched_layers(self, *_) -> list[MoleculesLayer]:
        if self.parent_viewer is None:
            return []
        return [
            (layer.name, layer)
            for layer in self.parent_viewer.layers
            if SEAM_SEARCH_RESULT in layer.metadata
        ]

    @set_design(text="Save seam search result", location=STAnalysis.SeamSearch)
    @do_not_record
    def save_seam_search_result(
        self,
        layer: Annotated[MoleculesLayer | str, {"choices": _get_seam_searched_layers}],
        path: Path.Save[FileFilter.CSV],
    ):
        """
        Save seam search result.

        Parameters
        ----------
        layer : str or MoleculesLayer
            Layer that contains seam search result.
        path : Path
            Path to save the result.
        """
        layer = assert_layer(layer, self.parent_viewer)
        result = layer.metadata.get(SEAM_SEARCH_RESULT, None)
        if not isinstance(result, SeamSearchResult):
            raise TypeError("The layer does not have seam search result.")
        return result.to_dataframe().write_csv(path)

    def _seam_search_input(
        self, layer: MoleculesLayer, npf: int, order: int
    ) -> tuple[SubtomogramLoader, int]:
        parent = self._get_main()
        mole = layer.molecules
        loader = parent.tomogram.get_subtomogram_loader(mole, order=order)
        if npf is None:
            npf = mole.features[Mole.pf].unique().len()
        return loader, npf

    @set_design(text="Save last average", location=STAnalysis)
    def save_last_average(self, path: Path.Save[FileFilter.IMAGE]):
        """Save the lastly generated average image."""
        path = Path(path)
        img = self.last_average
        if img is None:
            raise ValueError(
                "No average image is available. You have to average subtomograms first."
            )
        return img.imsave(path)

    @average_all.started.connect
    @align_averaged.started.connect
    @align_all.started.connect
    @calculate_fsc.started.connect
    def _show_subtomogram_averaging(self):
        return self.show()

    @thread_worker.callback
    def _align_all_on_return(
        self, molecules: list[Molecules], old_layers: list[MoleculesLayer]
    ):
        """The return callback function for alignment methods."""
        main = self._get_main()
        new_layers = []
        for mole, layer in zip(molecules, old_layers, strict=True):
            points = main.add_molecules(
                mole,
                name=_coerce_aligned_name(layer.name, self.parent_viewer),
                source=layer.source_component,
            )
            new_layers.append(points)
            layer.visible = False
            _Logger.print_html(f"{layer.name!r} &#8594; {points.name!r}")
        return self._undo_for_new_layer([l.name for l in old_layers], new_layers)

    @thread_worker.callback
    def _align_on_landscape_on_return(
        self,
        mole: Molecules,
        name: str,
        source=None,
        metadata: dict[str, Any] = {},
    ):
        main = self._get_main()
        if name.startswith(LANDSCAPE_PREFIX):
            nchars = len(LANDSCAPE_PREFIX)
            mole_name = name[nchars:].strip()
        else:
            mole_name = name
        points = main.add_molecules(
            mole,
            name=_coerce_aligned_name(mole_name, self.parent_viewer),
            source=source,
            metadata=metadata,
        )
        _Logger.print_html(f"{name!r} &#8594; {points.name!r}")
        return mole

    def _undo_for_new_layer(
        self,
        old_names: list[str],
        new_layers: list[MoleculesLayer],
    ):
        @undo_callback
        def out():
            main = self._get_main()
            main._try_removing_layers(new_layers)
            for name in old_names:
                if name not in main.parent_viewer.layers:
                    continue
                main.parent_viewer.layers[name].visible = True

        @out.with_redo
        def out():
            main = self._get_main()
            for points in new_layers:
                main.parent_viewer.add_layer(points)

        return out

    @nogui
    @do_not_record
    def get_template(
        self, template_path: str | Path, scale: float | None = None
    ) -> ip.ImgArray:
        """A non-GUI method to get the template"""
        if scale is None:
            scale = self._get_main().tomogram.scale
        img = self.params._norm_template_param(template_path).provide(scale)
        return ip.asarray(img, axes="zyx").set_scale(zyx=scale)

    @nogui
    @do_not_record
    def get_mask(
        self,
        mask_params: Any,
        scale: float | None = None,
        template_path: str | Path | None = None,
    ) -> ip.ImgArray:
        """A non-GUI method to get the mask."""
        if scale is None:
            scale = self._get_main().tomogram.scale
        if isinstance(mask_params, tuple):
            if template_path is None:
                raise ValueError("Template path is required when using soft-Otsu mask.")
            template = self.params._norm_template_param(template_path).provide(scale)
            radius, sigma = mask_params
            mask = pipe.soft_otsu(radius=radius, sigma=sigma).convert(template, scale)
        elif isinstance(mask_params, (str, Path)):
            mask = pipe.from_file(mask_params).provide(scale)
        else:
            raise TypeError(
                f"Cannot create mask image using parameter: {mask_params!r}"
            )
        return ip.asarray(mask, axes="zyx").set_scale(zyx=scale)

    @nogui
    @do_not_record
    def get_subtomograms(
        self,
        layers: str | MoleculesLayer | list[str | MoleculesLayer],
        shape: tuple[nm, nm, nm],
        bin_size: int = 1,
        order: int = 3,
    ) -> "Array":
        """
        A non-GUI method to get all the subtomograms as a dask array.

        Parameters
        ----------
        layers : str, MoleculesLayer or list of them
            All the layers that will be used to construct the subtomogram array.
        shape : (nm, nm, nm)
            Shape of output subtomograms.
        bin_size : int, default
            Bin size of the subtomograms.
        order : int, default 3
            Interpolation order.

        Returns
        -------
        Array
            4D Dask array.
        """
        layers = assert_list_of_layers(layers, self.parent_viewer)
        parent = self._get_main()
        tomo = parent.tomogram
        loader = tomo.get_subtomogram_loader(
            _concat_molecules(layers), shape, binsize=bin_size, order=order
        )
        return loader.construct_dask()

    def _get_simple_annealing_model(self, layer: MoleculesLayer):
        # TODO: This method should finally be moved to some utils module since
        # this analysis is independent of annealing. Currently annealing and
        # graph construction cannot be separated.
        parent = self._get_main()
        scale = parent.tomogram.scale
        return _annealing.get_annealing_model(
            layer.molecules,
            layer.source_spline,
            (0, 0, 0),
            scale,
        )

    def _construct_landscape(
        self,
        layer: MoleculesLayer,
        template_path: Any,
        mask_params=None,
        max_shifts: tuple[nm, nm, nm] = (0.8, 0.8, 0.8),
        rotations: _Rotations = ((0.0, 0.0), (0.0, 0.0), (0.0, 0.0)),
        cutoff: float = 0.5,
        interpolation: int = 3,
        upsample_factor: int = 5,
    ):  # fmt: skip
        parent = self._get_main()
        layer = assert_layer(layer, self.parent_viewer)
        self.params._norm_template_param(template_path, allow_multiple=True)
        return Landscape.from_loader(
            loader=parent.tomogram.get_subtomogram_loader(
                layer.molecules, order=interpolation
            ),
            template=template_path,
            mask=self.params._get_mask(params=mask_params),
            max_shifts=max_shifts,
            upsample_factor=upsample_factor,
            alignment_model=alignment.ZNCCAlignment.with_params(
                rotations=rotations,
                cutoff=cutoff,
                tilt=parent.tomogram.tilt_model,
            ),
        ).normed()


def _run_viterbi_on_landscape(
    landscape: Landscape,
    spl: "CylSpline | None",
    range_long: tuple[nm, nm] = (4.0, 4.28),
    angle_max: "float | None" = 5.0,
):
    from cylindra._dask import delayed, compute

    mole = landscape.molecules
    npfs: Sequence[int] = mole.features[Mole.pf].unique(maintain_order=True)
    slices = [(mole.features[Mole.pf] == i).to_numpy() for i in npfs]
    viterbi_tasks = [
        delayed(landscape[sl].run_viterbi)(range_long, angle_max) for sl in slices
    ]
    vit_out = compute(*viterbi_tasks)

    inds = np.empty((mole.count(), 3), dtype=np.int32)
    max_shifts_px = (np.array(landscape.energies.shape[1:]) - 1) // 2
    for i, result in enumerate(vit_out):
        inds[slices[i], :] = _check_viterbi_shift(result.indices, max_shifts_px, i)
    molecules_opt = landscape.transform_molecules(mole, inds)
    if spl is not None:
        molecules_opt = _update_mole_pos(molecules_opt, mole, spl)
    return molecules_opt


def _run_annealing_on_landscape(
    landscape: Landscape,
    spl: "CylSpline",
    range_long: tuple[float, float],
    range_lat: tuple[float | str, float | str],
    angle_max: float,
    temperature_time_const: float = 1.0,
    random_seeds: Iterable[int] = range(5),
):
    mole = landscape.molecules
    results = landscape.run_annealing(
        spl,
        range_long,
        range_lat,
        angle_max,
        temperature_time_const=temperature_time_const,
        random_seeds=random_seeds,
    )
    if all(result.state == "failed" for result in results):
        raise RuntimeError(
            "Failed to optimize for all trials. You may check the distance range."
        )
    elif not any(result.state == "converged" for result in results):
        _Logger.print("Optimization did not converge for any trial.")

    _Logger.print_table(
        {
            "Iteration": [r.niter for r in results],
            "Score": [-float(r.energies[-1]) for r in results],
            "State": [r.state for r in results],
        }
    )
    results = sorted(results, key=lambda r: r.energies[-1])
    mole_opt = landscape.transform_molecules(mole, results[0].indices)
    mole_opt = _update_mole_pos(mole_opt, mole, spl)
    return mole_opt, results


def _coerce_aligned_name(name: str, viewer: "napari.Viewer"):
    num = 1
    if re.match(rf".*-{ALN_SUFFIX}(\d)+", name):
        try:
            *pre, suf = name.split(f"-{ALN_SUFFIX}")
            num = int(suf) + 1
            name = "".join(pre)
        except Exception:
            num = 1

    existing_names = {layer.name for layer in viewer.layers}
    while name + f"-{ALN_SUFFIX}{num}" in existing_names:
        num += 1
    return name + f"-{ALN_SUFFIX}{num}"


def _concat_molecules(layers: MoleculesLayersType) -> Molecules:
    return Molecules.concat([l.molecules for l in layers])


def _avg_name(layers: MoleculesLayersType) -> str:
    if len(layers) == 1:
        name = layers[0].name
    else:
        name = f"{len(layers)}-layers"
    return name


def _get_slice_for_average_subset(method: str, nmole: int, number: int):
    if nmole < number:
        raise ValueError(f"There are only {nmole} subtomograms.")
    match method:
        case "steps":
            step = nmole // number
            sl = slice(0, step * number, step)
        case "first":
            sl = slice(0, number)
        case "last":
            sl = slice(-number, -1)
        case "random":
            sl_all = np.arange(nmole, dtype=np.uint32)
            np.random.shuffle(sl_all)
            sl = sl_all[:number]
        case _:  # pragma: no cover
            raise ValueError(f"method {method!r} not supported.")
    return sl


def _assert_landscape_layer(layer, viewer: napari.Viewer) -> LandscapeSurface:
    if isinstance(layer, str):
        layer = viewer.layers[layer]
    if isinstance(layer, LandscapeSurface):
        return layer
    else:
        raise TypeError(f"Layer {layer.name!r} is not a landscape layer.")


def _default_align_averaged_shifts(mole: Molecules) -> "NDArray[np.floating]":
    npf = mole.features[Mole.pf].max() + 1
    dy = np.sqrt(np.sum((mole.pos[0] - mole.pos[1]) ** 2))  # axial shift
    dx = np.sqrt(np.sum((mole.pos[0] - mole.pos[npf]) ** 2))  # lateral shift
    return (dy * 0.6, dy * 0.6, dx * 0.6)


def _define_correlation_function(
    temp: "NDArray[np.float32]",
    mask: "NDArray[np.float32] | float",
    func: Callable[[ip.ImgArray, ip.ImgArray], float],
) -> "Callable[[NDArray[np.float32]], float]":
    temp = ip.asarray(temp, axes="zyx")

    def _fn(img: "NDArray[np.float32]") -> float:
        corr = float(func(ip.asarray(img * mask, axes="zyx"), temp * mask))
        return corr

    return _fn


def _update_mole_pos(new: Molecules, old: Molecules, spl: "CylSpline") -> Molecules:
    """
    Update the "position-nm" feature of molecules.

    Feature "position-nm" is the coordinate of molecules along the source spline.
    After alignment, this feature should be updated accordingly. This fucntion
    will do this.
    """
    if Mole.position not in old.features.columns:
        return new
    _u = spl.y_to_position(old.features[Mole.position])
    vec = spl.map(_u, der=1)  # the tangent vector of the spline
    vec_norm = vec / np.linalg.norm(vec, axis=1, keepdims=True)
    dy = np.sum((new.pos - old.pos) * vec_norm, axis=1)
    return new.with_features(pl.col(Mole.position) + dy)


class MoleculesCombiner:
    """Class to split/combine molecules for batch analysis."""

    def __init__(self, identifier: str = ".molecule_object_id"):
        self._identifier = identifier

    def concat(self, molecules: "Molecules | Iterable[Molecules]") -> Molecules:
        if isinstance(molecules, Molecules):
            return molecules
        inputs = list[Molecules]()
        for i, mole in enumerate(molecules):
            inputs.append(
                mole.with_features(
                    pl.Series(self._identifier, np.full(len(mole), i, dtype=np.uint32))
                )
            )
        return Molecules.concat(inputs)

    def split(
        self, molecules: Molecules, layers: list[MoleculesLayer]
    ) -> list[Molecules]:
        if self._identifier not in molecules.features.columns:
            return molecules
        out = list[Molecules]()
        for i, (_, mole) in enumerate(molecules.groupby(self._identifier)):
            mole0 = mole.drop_features(self._identifier)
            layer = layers[i]
            if spl := layer.source_spline:
                mole0 = _update_mole_pos(mole0, layer.molecules, spl)
            out.append(mole0)
        return out


def _check_viterbi_shift(shift: "NDArray[np.int32]", offset: "NDArray[np.int32]", i):
    invalid = shift[:, 0] < 0
    if invalid.any():
        invalid_indices = np.where(invalid)[0]
        _Logger.print(
            f"Viterbi alignment could not determine the optimal positions for PF={i!r}"
        )
        for idx in invalid_indices:
            shift[idx, :] = offset

    return shift


impl_preview(SubtomogramAveraging.align_all_annealing, text="Preview molecule network")(
    _annealing.preview_single
)
impl_preview(
    SubtomogramAveraging.run_annealing_on_landscape, text="Preview molecule network"
)(_annealing.preview_landscape_function)<|MERGE_RESOLUTION|>--- conflicted
+++ resolved
@@ -1539,11 +1539,7 @@
         mask_params: Annotated[Any, {"bind": _get_mask_params}],
         anti_template_path: Annotated[Optional[Path.Read[FileFilter.IMAGE]], {"text": "Do not use anti-template", "label": "anti-template path"}] = None,
         interpolation: Annotated[int, {"choices": INTERPOLATION_CHOICES}] = 3,
-<<<<<<< HEAD
         npf: Annotated[Optional[int], {"text": "use global properties"}] = None,
-=======
-        npf: Annotated[Optional[int], {"text": "Use global properties"}] = None,
->>>>>>> 62606749
         show_average: Annotated[str, {"label": "show averages as", "choices": [None, "Raw", "Filtered"]}] = "Filtered",
         cutoff: _CutoffFreq = 0.25,
     ):  # fmt: skip
