--- conflicted
+++ resolved
@@ -1,9 +1,6 @@
 import re
-<<<<<<< HEAD
 import warnings
-=======
 import weakref
->>>>>>> 8648b488
 from enum import Enum
 from typing import TYPE_CHECKING, Annotated, Any, Callable, Iterable, Literal
 
