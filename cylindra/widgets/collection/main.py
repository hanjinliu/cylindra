from typing import Annotated, TYPE_CHECKING
from macrokit import Symbol, Expr
from magicclass import (
    magicclass, do_not_record, field, nogui, MagicTemplate, set_design, set_options
)
from magicclass.types import OneOf, Optional, Path, Bound
from magicclass.utils import thread_worker
from magicclass.ext.dask import dask_thread_worker

import numpy as np
import impy as ip

from cylindra.project import ProjectSequence, CylindraCollectionProject
from cylindra.const import nm, MoleculesHeader as Mole

from ..widget_utils import FileFilter
from .. import widget_utils
from ..sta import StaParameters, INTERPOLATION_CHOICES, METHOD_CHOICES, _get_alignment

<<<<<<< HEAD
from .menus import File, SubtomogramAnalysis, Macro
=======
from .menus import File, Splines, SubtomogramAnalysis
from ._localprops import LocalPropsViewer
>>>>>>> e4d907f7
from ._sequence import get_collection, ProjectSequenceEdit

if TYPE_CHECKING:
    from napari.layers import Image

# annotated types
_CutoffFreq = Annotated[float, {"min": 0.0, "max": 1.0, "step": 0.05}]
_ZRotation = Annotated[tuple[float, float], {"options": {"max": 180.0, "step": 0.1}}]
_YRotation = Annotated[tuple[float, float], {"options": {"max": 180.0, "step": 0.1}}]
_XRotation = Annotated[tuple[float, float], {"options": {"max": 90.0, "step": 0.1}}]
_MaxShifts = Annotated[tuple[nm, nm, nm], {"options": {"max": 10.0, "step": 0.1}, "label": "Max shifts (nm)"}]
_SubVolumeSize = Annotated[Optional[nm], {"text": "Use template shape", "options": {"value": 12., "max": 100.}, "label": "size (nm)"}]


@magicclass(
    widget_type="scrollable",
    properties={"min_height": 240},
    symbol=Expr("getattr", [Symbol("ui"), "batch"]),
)
class ProjectCollectionWidget(MagicTemplate):
    
    # Menus
    File = field(File)
    Splines = field(Splines)
    SubtomogramAnalysis = field(SubtomogramAnalysis, name="Subtomogram analysis")
    
    _Localprops = field(LocalPropsViewer)
    
    # MacroMenu = field(Macro, name="Macro")
    
    collection = ProjectSequenceEdit  # list of projects
    
    @magicclass(widget_type="collapsible", name="Subtomogram analysis")
    class StaWidget(MagicTemplate):
        params = StaParameters
    
    def __post_init__(self):
        self._project_sequence = ProjectSequence()
        self.StaWidget.params._get_scale = self._get_scale

    @property
    def project_sequence(self) -> ProjectSequence:
        return self.collection.projects._project_sequence

    def _get_scale(self):
        return self.project_sequence._scale_validator.value

    @File.wraps
    @set_design(text="Add projects")
    def add_children(self, paths: Path.Multiple[FileFilter.JSON]):
        """Add project json files as the child projects."""
        for path in paths:
            self.project_sequence.add(path)
            self.collection.projects._add(path)
        self.reset_choices()
        return 
    
    @File.wraps
    @set_design(text="Add projects with wildcard path")
    def add_children_glob(self, pattern: str):
        """Add project json files using wildcard path."""
        import glob

        pattern = str(pattern)
        for path in glob.glob(pattern):
            self.project_sequence.add(path)
            self.collection.projects._add(path)
        self.reset_choices()
        return 
    
    @File.wraps
    @set_design(text="Load project")
    @do_not_record
    def load_project(self, path: Path.Read[FileFilter.JSON]):
        """Load a project json file."""
        project = CylindraCollectionProject.from_json(path)
        return project.to_gui(self)
    
    @File.wraps
    @set_design(text="Save project")
    def save_project(self, json_path: Path.Save[FileFilter.JSON]):
        """
        Save current project state as a json file.

        Parameters
        ----------
        json_path : Path
            Path of json file.
        """
        return CylindraCollectionProject.save_gui(self, Path(json_path))

    @Splines.wraps
    @set_design(text="View local properties")
    def view_localprops(self):
        """View local properties of splines."""
        self._Localprops.show()
        self._Localprops._set_seq(self.project_sequence)
        self._Localprops.native.parentWidget().resize(400, 300)
        return

    @nogui
    @do_not_record
    def set_sequence(self, col: ProjectSequence):
        if not isinstance(col, ProjectSequence):
            raise TypeError(f"Expected a ProjectCollection, got {type(col)}")
        self.collection.projects._project_sequence = col
        for prj in col:
            self.collection.projects._add(prj.project_path)
        self.reset_choices()

    def _get_project_paths(self, w=None) -> list[Path]:
        return self.collection.projects.paths

    @SubtomogramAnalysis.wraps
    @dask_thread_worker.with_progress(desc="Averaging all molecules in projects")
    def average_all(
        self, 
        paths: Bound[_get_project_paths],
        predicate: Bound[collection._get_expression],
        size: _SubVolumeSize = None,
        interpolation: OneOf[INTERPOLATION_CHOICES] = 1,
    ):
        shape = self._get_shape_in_nm(size)
        col = get_collection(paths, interpolation, shape, predicate=predicate)
        img = ip.asarray(col.average(), axes="zyx")
        img.set_scale(zyx=col.scale)
        
        return thread_worker.to_callback(
            self.StaWidget.params._show_reconstruction, img, f"[AVG]Collection"
        )
    
    @SubtomogramAnalysis.wraps
    @dask_thread_worker.with_progress(desc="Aligning all projects")
    def align_all(
        self, 
        paths: Bound[_get_project_paths], 
        predicate: Bound[collection._get_expression],
        template_path: Bound[StaWidget.params.template_path],
        mask_params: Bound[StaWidget.params._get_mask_params],
        tilt_range: Bound[StaWidget.params.tilt_range] = None,
        max_shifts: _MaxShifts = (1., 1., 1.),
        z_rotation: _ZRotation = (0., 0.),
        y_rotation: _YRotation = (0., 0.),
        x_rotation: _XRotation = (0., 0.),
        cutoff: _CutoffFreq = 0.5,
        interpolation: OneOf[INTERPOLATION_CHOICES] = 3,
        method: OneOf[METHOD_CHOICES] = "zncc",
    ):
        template = self.StaWidget.params._get_template(path=template_path)
        mask = self.StaWidget.params._get_mask(params=mask_params)
        shape = self.StaWidget.params._get_shape_in_nm()
        col = get_collection(paths, interpolation, shape, predicate=predicate)
        
        model_cls = _get_alignment(method)
        aligned = col.align(
            template=template.value, 
            mask=mask,
            max_shifts=max_shifts,
            rotations=(z_rotation, y_rotation, x_rotation),
            cutoff=cutoff,
            alignment_model=model_cls,
            tilt_range=tilt_range,
        )
        
        for _ids, mole in aligned.molecules.groupby(by=[Mole.id, Mole.image]):
            image_id: int = _ids[1]
            prj = self._project_sequence[image_id]
            mole.to_csv(prj.result_dir / f"aligned_{_ids[0]}.csv")
        return aligned

    @SubtomogramAnalysis.wraps
    @set_design(text="Calculate FSC")
    @dask_thread_worker.with_progress(desc="Calculating FSC")
    def calculate_fsc(
        self,
        paths: Bound[_get_project_paths], 
        predicate: Bound[collection._get_expression],
        mask_params: Bound[StaWidget.params._get_mask_params],
        size: _SubVolumeSize = None,
        seed: Annotated[Optional[int], {"text": "Do not use random seed."}] = 0,
        interpolation: OneOf[INTERPOLATION_CHOICES] = 1,
        n_set: Annotated[int, {"min": 1, "label": "number of image pairs"}] = 1,
        show_average: bool = True,
        dfreq: Annotated[Optional[float], {"label": "Frequency precision", "text": "Choose proper value", "options": {"min": 0.005, "max": 0.1, "step": 0.005, "value": 0.02}}] = None,
    ):
        """
        Calculate Fourier Shell Correlation using the selected monomer layer.

        Parameters
        ----------
        {layer}{mask_params}{size}
        seed : int, optional
            Random seed used for subtomogram sampling.
        {interpolation}
        n_set : int, default is 1
            How many sets of image pairs will be generated to average FSC.
        show_average : bool, default is True
            If true, subtomogram averaging will be shown after FSC calculation.
        dfreq : float, default is 0.02
            Precision of frequency to calculate FSC. "0.02" means that FSC will be calculated
            at frequency 0.01, 0.03, 0.05, ..., 0.45.
        """
        mask = self.StaWidget.params._get_mask(params=mask_params)
        shape = self._get_shape_in_nm(size)
        col = get_collection(paths, interpolation, shape, predicate=predicate)
    
        if mask is None:
            mask = 1.
        if dfreq is None:
            dfreq = 1.5 / min(shape) * col.scale
        img = ip.asarray(
            col.average_split(n_set=n_set, seed=seed, squeeze=False),
            axes="ipzyx",
        )
        
        # NOTE: images added with a big constant offset cause strong correlation at the
        # masked edges. Here to avoid it, normalize images to minimize the artifact.
        img -= img.mean()
        img: ip.ImgArray

        fsc_all: list[np.ndarray] = []
        for i in range(n_set):
            img0, img1 = img[i]
            freq, fsc = ip.fsc(img0 * mask, img1 * mask, dfreq=dfreq)
            fsc_all.append(fsc)
        if show_average:
            img_avg = ip.asarray(img[0, 0] + img[0, 1], axes="zyx") / len(img.shape.i)
            img_avg.set_scale(zyx=col.scale)
        else:
            img_avg = None

        fsc_all = np.stack(fsc_all, axis=1)
        
        @thread_worker.to_callback
        def _calculate_fsc_on_return():
            from cylindra import instance
            fsc_mean = np.mean(fsc_all, axis=1)
            fsc_std = np.std(fsc_all, axis=1)
            crit_0143 = 0.143
            crit_0500 = 0.500
            
            parent = instance()
            parent.log.print_html("<b>Fourier Shell Correlation of the collection</b>")
            with parent.log.set_plt(rc_context={"font.size": 15}):
                widget_utils.plot_fsc(freq, fsc_mean, fsc_std, [crit_0143, crit_0500], col.scale)
            
            resolution_0143 = widget_utils.calc_resolution(freq, fsc_mean, crit_0143, col.scale)
            resolution_0500 = widget_utils.calc_resolution(freq, fsc_mean, crit_0500, col.scale)
            
            parent.log.print_html(f"Resolution at FSC=0.5 ... <b>{resolution_0500:.3f} nm</b>")
            parent.log.print_html(f"Resolution at FSC=0.143 ... <b>{resolution_0143:.3f} nm</b>")
            parent._LoggerWindow.show()
            
            if img_avg is not None:
                _rec_layer: "Image" = self.StaWidget.params._show_reconstruction(
                    img_avg, name = "[AVG]Collection",
                )
                _rec_layer.metadata["fsc"] = widget_utils.FscResult(
                    freq, fsc_mean, fsc_std, resolution_0143, resolution_0500
                )
        return _calculate_fsc_on_return
    
    def _get_shape_in_nm(self, default: int = None) -> tuple[int, ...]:
        if default is None:
            return self.StaWidget.params._get_shape_in_nm()
        else:
            return (default,) * 3<|MERGE_RESOLUTION|>--- conflicted
+++ resolved
@@ -17,12 +17,8 @@
 from .. import widget_utils
 from ..sta import StaParameters, INTERPOLATION_CHOICES, METHOD_CHOICES, _get_alignment
 
-<<<<<<< HEAD
-from .menus import File, SubtomogramAnalysis, Macro
-=======
-from .menus import File, Splines, SubtomogramAnalysis
+from .menus import File, Splines, SubtomogramAnalysis, Macro
 from ._localprops import LocalPropsViewer
->>>>>>> e4d907f7
 from ._sequence import get_collection, ProjectSequenceEdit
 
 if TYPE_CHECKING:
@@ -48,10 +44,9 @@
     File = field(File)
     Splines = field(Splines)
     SubtomogramAnalysis = field(SubtomogramAnalysis, name="Subtomogram analysis")
+    MacroMenu = field(Macro, name="Macro")
     
     _Localprops = field(LocalPropsViewer)
-    
-    # MacroMenu = field(Macro, name="Macro")
     
     collection = ProjectSequenceEdit  # list of projects
     
@@ -285,6 +280,16 @@
                 )
         return _calculate_fsc_on_return
     
+    @MacroMenu.wraps
+    def show_macro(self):
+        self.macro.widget.duplicate().show()
+        return None
+    
+    @MacroMenu.wraps
+    def show_native_macro(self):
+        self.macro.widget.show()
+        return None
+    
     def _get_shape_in_nm(self, default: int = None) -> tuple[int, ...]:
         if default is None:
             return self.StaWidget.params._get_shape_in_nm()
