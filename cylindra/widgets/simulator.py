--- conflicted
+++ resolved
@@ -2,13 +2,8 @@
 from pathlib import Path
 from magicgui.widgets import RangeSlider
 from magicclass import (
-<<<<<<< HEAD
     do_not_record, magicclass, magicmenu, MagicTemplate, set_design, set_options, field, 
     vfield, FieldGroup, impl_preview, confirm
-=======
-    magicclass, magicmenu, MagicTemplate, set_design, set_options, field, 
-    vfield, impl_preview
->>>>>>> 6e02a226
 )
 from magicclass.types import Bound, OneOf
 from magicclass.utils import thread_worker
@@ -175,16 +170,12 @@
     
     @Menu.wraps
     @dask_thread_worker(progress={"desc": "Creating an image"})
-<<<<<<< HEAD
     @confirm(text="You may have unsaved data. Continue?", condition="self.parent_widget._need_save")
-    @set_options(bin_size={"options": {"min": 1, "max": 8}})
-=======
     @set_options(
         size={"label": "image size of Z, Y, X (nm)"},
         scale={"label": "pixel scale (nm/pixel)"},
         bin_size={"options": {"min": 1, "max": 8}}
     )
->>>>>>> 6e02a226
     def create_empty_image(
         self, 
         size: tuple[nm, nm, nm] = (100., 200., 100.), 
@@ -270,9 +261,6 @@
         return None
 
     @Menu.wraps
-<<<<<<< HEAD
-    @do_not_record
-=======
     def send_moleclues_to_viewer(self):
         """Send the current molecules to the viewer."""
         mole = self._molecules
@@ -282,7 +270,7 @@
         return None
         
     @Menu.wraps
->>>>>>> 6e02a226
+    @do_not_record
     def show_layer_control(self):
         """Open layer control widget."""
         points = self._points
@@ -377,7 +365,6 @@
         tilt_range: Tuple[float, float] = (-60.0, 60.0),
         tilt_step: float = 2.0,
         bin_size: list[int] = [4],
-        nsr: float = 2.0,
         interpolation: OneOf[INTERPOLATION_CHOICES] = 3,
         filter_reference_image: bool = True,
     ):
