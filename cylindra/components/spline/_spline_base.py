from __future__ import annotations

import logging
import warnings
from functools import lru_cache
from typing import (
    TYPE_CHECKING,
    Any,
    Callable,
    Sequence,
    TypeVar,
    overload,
)

import numpy as np
from acryo import Molecules
from acryo.molecules import axes_to_rotator
from scipy.interpolate import splev, splprep, splrep
from scipy.spatial.transform import Rotation

from cylindra.components._base import BaseComponent
from cylindra.components.spline._config import SplineConfig
from cylindra.components.spline._props import SplineProps
from cylindra.components.spline._types import SplineFitResult, SplineInfo, TCKType
from cylindra.const import ExtrapolationMode, nm
from cylindra.const import MoleculesHeader as Mole
from cylindra.cyltransform import polar_coords_2d
from cylindra.utils import ceilint, interval_divmod, roundint

if TYPE_CHECKING:
    from numpy.typing import ArrayLike, NDArray
    from typing_extensions import Self

logger = logging.getLogger("cylindra")


class Spline(BaseComponent):
    """3D spline curve model with coordinate system.

    Anchor points can be set via `anchor` property. A spline object is semi-immutable.
    Different spline curves are always of different objects, but the anchors and
    properties can be dynamically changed.

    References
    ----------
    - Scipy document
      https://docs.scipy.org/doc/scipy/reference/generated/scipy.interpolate.splprep.html
    """

    def __init__(
        self,
        order: int = 3,
        *,
        lims: tuple[float, float] = (0.0, 1.0),
        extrapolate: ExtrapolationMode | str = ExtrapolationMode.linear,
        config: dict[str, Any] | SplineConfig = {},
    ):
        self._tck: TCKType = (None, None, order)
        self._u: NDArray[np.float32] | None = None
        self._anchors: NDArray[np.float32] | None = None
        self._extrapolate = ExtrapolationMode(extrapolate)

        self._lims = lims
        self._props = SplineProps()
        if isinstance(config, SplineConfig):
            self._config = config
        else:
            self._config = SplineConfig.construct(**config)

    @property
    def props(self) -> SplineProps:
        """Return the spline properties"""
        return self._props

    @property
    def config(self) -> SplineConfig:
        """Return the spline configuration"""
        return self._config

    def has_props(self) -> bool:
        """True if there are any properties."""
        return len(self.props.loc) > 0 or len(self.props.glob) > 0

    def copy(self, copy_props: bool = True, copy_config: bool = True) -> Self:
        """Copy Spline object.

        Parameters
        ----------
        copy_props : bool, default True
            Also copy local/global properties if true.

        Returns
        -------
        Spline
            Copied object.
        """
        new = self.__class__(
            order=self.order, lims=self._lims, extrapolate=self.extrapolate
        )
        new._tck = self._tck
        new._u = self._u
        new._anchors = self._anchors

        if copy_props:
            new._props = self.props.copy()
        if copy_config:
            new._config = self.config.copy()
        return new

    __copy__ = copy

    def with_extrapolation(self, extrapolate: ExtrapolationMode | str) -> Self:
        """Return a copy of the spline with a new extrapolation mode."""
        new = self.copy()
        new._extrapolate = ExtrapolationMode(extrapolate)
        return new

    def with_config(
        self,
        config: dict[str, Any] | SplineConfig,
        copy_props: bool = False,
    ) -> Self:
        """Return a copy of the spline with a new config."""
        new = self.copy(copy_props=copy_props, copy_config=False)
        if not isinstance(config, SplineConfig):
            config = SplineConfig.construct(**config)
        new._config = config
        return new

    @property
    def knots(self) -> np.ndarray:
        """Spline knots."""
        return self._tck[0]

    @property
    def coeff(self) -> list[np.ndarray]:
        """Spline coefficient."""
        return self._tck[1]

    @property
    def order(self) -> int:
        """Spline order."""
        return self._tck[2]

    @property
    def extrapolate(self) -> ExtrapolationMode:
        """Extrapolation mode of the spline."""
        return self._extrapolate

    @property
    def params(self) -> np.ndarray:
        """Spline parameters."""
        return self._u

    @classmethod
<<<<<<< HEAD
    def line(
        cls,
        start: ArrayLike,
        end: ArrayLike,
        extrapolate: ExtrapolationMode | str = ExtrapolationMode.linear,
    ) -> Self:
        """Create a line spline.
=======
    def line(cls, start: ArrayLike, end: ArrayLike) -> Self:
        """Create a linear spline.
>>>>>>> a0d87b91

        Parameters
        ----------
        start : array_like
            Start point of the line.
        end : array_like
            End point of the line.
        extrapolate : ExtrapolationMode or str, default 'linear'
            Extrapolation mode.

        Returns
        -------
        Spline
            Line spline.
        """
        spl = cls(extrapolate=extrapolate)
        coords = np.stack([start, end], axis=0)
        return spl.fit(coords, err_max=0.0)

    def translate(self, shift: tuple[nm, nm, nm]):
        """Translate the spline by given shift vectors."""
        new = self.copy()
        c = [x + s for x, s in zip(self.coeff, shift, strict=True)]
        new._tck = (self.knots, c, self.order)
        return new

    @property
    def has_anchors(self) -> bool:
        """True if there are any anchors."""
        return self._anchors is not None

    @property
    def anchors(self) -> NDArray[np.float32]:
        """Local anchors along spline."""
        if self._anchors is None:
            raise ValueError("Anchor has not been set yet.")
        return self._anchors

    @anchors.setter
    def anchors(self, positions: float | Sequence[float]) -> None:
        _anc = np.atleast_1d(np.asarray(positions, dtype=np.float32))
        if _anc.ndim != 1:
            raise TypeError("Could not convert positions into 1D array.")
        elif _anc.min() < 0 or _anc.max() > 1:
            msg = (
                "Anchor positions should be set between 0 and 1. Otherwise spline "
                "curve does not fit well."
            )
            warnings.warn(msg, UserWarning, stacklevel=2)
        _old = self._anchors
        if (
            _old is None
            or _anc.size != _old.size
            or not np.allclose(_anc, _old, rtol=1e-4, atol=1e-4)
        ):
            self.props.clear_loc()
        self._anchors = _anc
        return None

    @anchors.deleter
    def anchors(self) -> None:
        self._anchors = None
        self.props.clear_loc()
        return None

    def is_inverted(self) -> bool:
        """Return true if spline is inverted."""
        return self._lims[0] > self._lims[1]

    @property
    def lims(self) -> tuple[float, float]:
        """Return spline limit positions."""
        return self._lims

    def _set_params(self, tck, u) -> Self:
        self._tck = tck
        self._u = u
        return self

    def prep_anchor_positions(
        self,
        interval: nm | None = None,
        n: int | None = None,
        max_interval: nm | None = None,
    ) -> NDArray[np.float32]:
        length = self.length()
        if interval is not None:
            stop, n_segs = interval_divmod(length, interval)
            n = n_segs + 1
        elif n is not None:
            stop = length
        elif max_interval is not None:
            n = max(ceilint(length / max_interval), self.order) + 1
            stop = length
        else:
            raise ValueError("Either 'interval' or 'n' must be specified.")
        y = np.linspace(0, stop, n)
        return self.y_to_position(y)

    def make_anchors(
        self,
        interval: nm | None = None,
        n: int | None = None,
        max_interval: nm | None = None,
    ) -> Self:
        """Make anchor points at constant intervals.

        Either interval, number of anchor or the maximum interval between anchors can be
        specified.

        Parameters
        ----------
        interval : nm, optional
            Interval between anchor points.
        n : int, optional
            Number of anchor points, including both ends.
        max_interval: nm, optional
            Spline will be split by as little anchors as possible but interval between
            anchors will not be larger than this. The number of anchors are also
            guaranteed to be larger than spline order.
        """
        self.anchors = self.prep_anchor_positions(interval, n, max_interval)
        return self

    def __repr__(self) -> str:
        """Use start/end points to describe a spline."""
        start, end = self.map(self._lims)
        start = "({:.1f}, {:.1f}, {:.1f})".format(*start)
        end = "({:.1f}, {:.1f}, {:.1f})".format(*end)
        return f"Spline[{start}:{end}]"

    def close_to(self: Self, other: Self) -> bool:
        """True if two objects draws the same curve."""
        if not isinstance(other, self.__class__):
            return False
        t0, c0, k0 = self._tck
        t1, c1, k1 = other._tck
        return (
            np.allclose(t0, t1)
            and all(np.allclose(x, y) for x, y in zip(c0, c1, strict=True))
            and k0 == k1
            and np.allclose(self._u, other._u)
            and np.allclose(self._lims, other._lims)
        )

    def clip(self, start: float, stop: float) -> Self:
        """Clip spline and generate a new one.

        This method does not convert spline bases. `_lims` is updated instead.

        Parameters
        ----------
        start : float
            New starting position.
        stop : float
            New stopping position.

        Returns
        -------
        Spline
            Clipped spline.
        """
        u0 = _linear_conversion(start, *self._lims)
        u1 = _linear_conversion(stop, *self._lims)
        return self.__class__(
            order=self.order,
            lims=(u0, u1),
            extrapolate=self.extrapolate,
            config=self.config,
        )._set_params(self._tck, self._u)

    def restore(self) -> Self:
        """Restore the original, not-clipped spline.

        Returns
        -------
        Spline
            Copy of the original spline.
        """
        return self.__class__(
            order=self.order,
            lims=(0, 1),
            extrapolate=self.extrapolate,
            config=self.config,
        )._set_params(self._tck, self._u)

    def resample(self, max_interval: nm = 1.0, err_max: nm = 0.1) -> Self:
        """Resample a new spline along the original spline.

        Parameters
        ----------
        max_interval : nm, default 1.0
            Maximum interval between resampling points.
        err_max : float, default 0.1
            Spline fitting maximum error.

        Returns
        -------
        Spline
            Resampled spline object.
        """
        l = self.length()
        points = self.map(np.linspace(0, 1, ceilint(l / max_interval)))
        return self.fit(points, err_max=err_max)

    def fit(
        self,
        coords: ArrayLike,
        *,
        err_max: nm = 1.0,
    ) -> Self:
        """Fit spline model to coordinates.

        This method uses `scipy.interpolate.splprep` to fit given coordinates to a
        spline.

        Parameters
        ----------
        coords : np.ndarray
            Coordinates. Must be (N, 3).
        err_max : float, default 1.0
            Error allowed for fitting. Several upper limit of residual values will be
            used and the fit that results in error lower than this value and minimize
            the maximum curvature will be chosen.

        Returns
        -------
        Spline
            New spline fit to given coordinates.
        """
        crds = np.asarray(coords)
        npoints = crds.shape[0]
        if npoints < 2:
            raise ValueError("Number of input coordinates must be > 1.")
        if npoints <= self.order:
            k = npoints - 1
        else:
            k = self.order

        if self.is_inverted():
            crds = crds[::-1]

        if err_max > 4.0:
            raise ValueError("std_max must be smaller than 4.0.")
        if err_max < 1e-3:
            std_list = [err_max]
        else:
            ntrial = max(int(err_max / 0.02), 2)
            std_list = np.linspace(0, err_max, ntrial)[1:]

        fit_results = list[SplineFitResult]()
        new = self.__class__(order=k, extrapolate=self.extrapolate, config=self.config)
        with warnings.catch_warnings():
            # fitting may fail for some std
            warnings.simplefilter("ignore", RuntimeWarning)
            for std in std_list:
                _tck, _u = splprep(crds.T, k=k, s=std**2 * npoints)
                new._set_params(_tck, _u)
                _crds_at_u = new.map(_u)
                res: NDArray[np.float32] = np.sqrt(
                    np.sum((_crds_at_u - crds) ** 2, axis=1)
                )
                _knots = _tck[0][new.order : -new.order]
                nedge = _knots.size - 1
                assert nedge > 0
                nanc = nedge * 20 + 1
                anc = np.interp(
                    np.linspace(0, 1, nanc), np.linspace(0, 1, nedge + 1), _knots
                )
                max_curvature = new.curvature(anc).max()
                success = res.max() <= err_max
                fit_results.append(
                    SplineFitResult((_tck, _u), max_curvature, res, success)
                )

        fit_results_filt = list(filter(lambda x: x.success, fit_results))
        if len(fit_results_filt) == 0:
            fit_results_filt = fit_results

        reult_opt = min(fit_results_filt, key=lambda x: x.curvature)
        return new._set_params(*reult_opt.params)

    def shift(
        self,
        positions: Sequence[float] | None = None,
        shifts: NDArray[np.floating] | None = None,
        *,
        err_max: nm = 1.0,
    ) -> Self:
        """Fit spline model using a list of shifts in XZ-plane.

        Parameters
        ----------
        positions : sequence of float, optional
            Positions. Between 0 and 1. If not given, anchors are used instead.
        shifts : np.ndarray
            Shift from center in nm. Must be (N, 2).
        err_max : float, default 1.0
            Error allowed for fitting. See `Spline.fit`.

        Returns
        -------
        Spline
            Spline shifted by fitting to given coordinates.
        """
        if shifts is None:
            raise ValueError("Shifts must be given.")
        coords = self.map(positions)
        rot = self.get_rotator(positions)
        # insert 0 in y coordinates.
        shifts = np.stack([shifts[:, 0], np.zeros(len(rot)), shifts[:, 1]], axis=1)
        coords += rot.apply(shifts)
        return self.fit(coords, err_max=err_max)

    def distances(
        self,
        positions: Sequence[float] | None = None,
        nknots: int = 512,
    ) -> NDArray[np.float32]:
        """Get the distances from u=0.

        Parameters
        ----------
        positions : sequence of float, optional
            Positions. Between 0 and 1. If not given, anchors are used instead.

        Returns
        -------
        np.ndarray
            Distances for each `u`.
        """
        if positions is None:
            _u = self.anchors
        else:
            _u = np.asarray(positions, dtype=np.float32)
            if _u.ndim != 1:
                raise ValueError("Positions must be 1D array.")
        u = np.linspace(0, 1, nknots)
        u_tr = _linear_conversion(u, *self._lims)
        dz, dy, dx = map(np.diff, splev(u_tr, self._tck, der=0))
        dist = np.concatenate([[0], np.sqrt(dx**2 + dy**2 + dz**2)]).cumsum()
        tck = splrep(u, dist, k=1)
        out = splev(_u, tck)
        return out

    def map(
        self,
        positions: float | NDArray[np.number] | None = None,
        der: int = 0,
    ) -> NDArray[np.float32]:
        """Calculate coordinates (or n-th derivative) at points on the spline.

        Parameters
        ----------
        positions : np.ndarray or float, optional
            Positions. Between 0 and 1. If not given, anchors are used instead.
        der : int, default 0
            `der`-th derivative will be calculated.

        Returns
        -------
        np.ndarray
            Positions or vectors in (3,) or (N, 3) shape.
        """
        _assert_fitted(self)
        if positions is None:
            positions = self.anchors
        u0, u1 = self._lims
        if np.isscalar(positions):
            if self.order < der:
                return np.zeros(3, dtype=np.float32)
            u_tr = _linear_conversion(float(positions), u0, u1)
            if 0 <= u_tr <= 1 or self.extrapolate is ExtrapolationMode.default:
                coord = splev([u_tr], self._tck, der=der)
            elif self.extrapolate is ExtrapolationMode.linear:
                if der == 0:
                    if u_tr < 0:
                        der0 = splev([0], self._tck, der=0)
                        der1 = splev([0], self._tck, der=1)
                        dr = u_tr
                    else:
                        der0 = splev([1], self._tck, der=0)
                        der1 = splev([1], self._tck, der=1)
                        dr = u_tr - 1
                    coord = [a0 + a1 * dr for a0, a1 in zip(der0, der1, strict=True)]
                elif der == 1:
                    if u_tr < 0:
                        coord = splev([0], self._tck, der=1)
                    else:
                        coord = splev([1], self._tck, der=1)
                else:
                    coord = [[0], [0], [0]]
            else:
                raise ValueError(f"Invalid extrapolation mode: {self.extrapolate!r}.")
            out = np.concatenate(coord).astype(np.float32)

        else:
            u_tr = _linear_conversion(np.asarray(positions, dtype=np.float32), u0, u1)
            if self.order < der:
                return np.zeros((u_tr.size, 3), dtype=np.float32)
            if self.extrapolate is ExtrapolationMode.default:
                out = np.stack(splev(u_tr, self._tck, der=der), axis=1).astype(
                    np.float32
                )
            elif self.extrapolate is ExtrapolationMode.linear:
                sl_small = u_tr < 0
                sl_large = u_tr > 1
                n_small = np.count_nonzero(sl_small)
                n_large = np.count_nonzero(sl_large)
                out = np.stack(splev(u_tr, self._tck, der=der), axis=1).astype(
                    np.float32
                )
                if der == 0:
                    if n_small > 0:
                        der0 = np.array(splev(0, self._tck, der=0), dtype=np.float32)
                        der1 = np.array(splev(0, self._tck, der=1), dtype=np.float32)
                        dr = u_tr[sl_small]
                        coords_new = der0 + der1 * dr[:, np.newaxis]
                        out[sl_small] = coords_new

                    if n_large > 0:
                        der0 = splev(1, self._tck, der=0)
                        der1 = splev(1, self._tck, der=1)
                        dr = u_tr[sl_large] - 1
                        coords_new = der0 + der1 * dr[:, np.newaxis]
                        out[sl_large] = coords_new

                elif der == 1:
                    if n_small > 0:
                        out[sl_small] = splev(0, self._tck, der=1)
                    if n_large > 0:
                        out[sl_large] = splev(1, self._tck, der=1)
                else:
                    if n_small > 0:
                        out[sl_small] = 0
                    if n_large > 0:
                        out[sl_large] = 0
            else:
                raise ValueError(f"Invalid extrapolation mode: {self.extrapolate!r}.")

        if u0 > u1 and der % 2 == 1:
            out = -out
        return out

    __call__ = map  # scipy-style alias

    def partition(self, n: int, der: int = 0) -> NDArray[np.float32]:
        """Return the n-partitioning coordinates of the spline."""
        u = np.linspace(0, 1, n)
        return self.map(u, der)

    def length(self, start: float = 0, stop: float = 1, nknots: int = 512) -> nm:
<<<<<<< HEAD
        """Length of the spline.

        Approximate the length of B-spline between [start, stop] by partitioning
        the spline with 'nknots' knots. nknots=256 is large enough for most cases.
=======
        """Return the length of the spline.

        This method approximates the length of B-spline between [start, stop] by
        partitioning the spline with 'nknots' knots. nknots=256 is large enough for most
        cases.
>>>>>>> a0d87b91
        """
        _assert_fitted(self)
        u = np.linspace(start, stop, nknots)
        u_tr = _linear_conversion(u, *self._lims)
        dz, dy, dx = map(np.diff, splev(u_tr, self._tck, der=0))
        return np.sum(np.sqrt(dx**2 + dy**2 + dz**2))

    def invert(self) -> Self:
        """Invert the direction of spline.

        Returns
        -------
        Spline
            Inverted object
        """
        anchors = self._anchors
        inverted = self.clip(1.0, 0.0)
        if anchors is not None:
            inverted.anchors = 1 - anchors[::-1]
        return inverted

    def split(
        self,
        at: nm,
        from_start: bool = True,
        trim: nm = 0.0,
        allow_discard: bool = False,
    ) -> list[Self]:
        """Split the spline at the given position."""
        spl_len = self.length()
        if not from_start:
            at = spl_len - at
        at_rel_0 = (at - trim) / spl_len
        at_rel_1 = (at + trim) / spl_len
        out = list["Self"]()
        if at_rel_0 >= 0:
            out.append(self.clip(0.0, at_rel_0))
        elif not allow_discard:
            raise ValueError(
                "Split position must be over `trim` if allow_discard is False, but "
                f"tried to split at {at:.1f} nm."
            )
        if at_rel_1 <= 1.0:
            out.append(self.clip(at_rel_1, 1.0))
        elif not allow_discard:
            raise ValueError(
                "Split position must be under `length - trim` if allow_discard is "
                f"False, but tried to split at {at:.1f} nm (length = {spl_len:.1f})."
            )
        return out

    def curvature(
        self,
        positions: Sequence[float] | None = None,
    ) -> NDArray[np.float32]:
        """Calculate curvature of spline curve.

        Parameters
        ----------
        positions : sequence of float, optional
            Positions. Between 0 and 1. If not given, anchors are used instead.

        Returns
        -------
        np.ndarray
            Array of curvature.

        References
        ----------
        - https://en.wikipedia.org/wiki/Curvature#Space_curves
        """

        if positions is None:
            positions = self.anchors

        dz, dy, dx = self.map(positions, der=1).T
        ddz, ddy, ddx = self.map(positions, der=2).T
        a = (
            (ddz * dy - ddy * dz) ** 2
            + (ddx * dz - ddz * dx) ** 2
            + (ddy * dx - ddx * dy) ** 2
        )
        return np.sqrt(a) / (dx**2 + dy**2 + dz**2) ** 1.5

    def curvature_radii(self, positions: Sequence[float] = None) -> NDArray[np.float32]:
        """Inverse of curvature."""
        return 1.0 / self.curvature(positions)

    def to_dict(self) -> SplineInfo:
        """Convert spline info into a dict."""
        t, c, k = self._tck
        u = self._u
        return {
            "t": t.tolist(),
            "c": {"z": c[0].tolist(), "y": c[1].tolist(), "x": c[2].tolist()},
            "k": k,
            "u": u.tolist(),
            "lims": self._lims,
            "localprops_window_size": dict(self.props.window_size),
            "binsize_loc": dict(self.props.binsize_loc),
            "binsize_glob": dict(self.props.binsize_glob),
            "extrapolate": self._extrapolate.name,
            "config": self.config.asdict(),
        }

    @classmethod
    def from_dict(cls: type[Self], d: SplineInfo) -> Self:
        """Construct a spline model from a dictionary.

        Parameters
        ----------
        d: dict
            Dictionary with keys "t", "c", "k", "u" and "lims".

        Returns
        -------
        Spline
            Spline object constructed from the dictionary.
        """
        self = cls(
            order=d.get("k", 3),
            lims=d.get("lims", (0, 1)),
            extrapolate=d.get("extrapolate", "linear"),
        )
        t = np.asarray(d["t"])
        c = [np.asarray(d["c"][k]) for k in "zyx"]
        k = roundint(d["k"])
        self._tck = (t, c, k)
        self._u = np.asarray(d["u"])
        self.props._window_size = d.get("localprops_window_size", {})
        self.props._binsize_loc = d.get("binsize_loc", {})
        self.props._binsize_glob = d.get("binsize_glob", {})
        if cfg := d.get("config", None):
            self._config = SplineConfig.from_dict(cfg)
        return self

    def get_rotator(
        self,
        positions: Sequence[float] | None = None,
        inverse: bool = False,
    ) -> Rotation:
        """Calculate list of Affine transformation matrix along spline.

        The matrices correspond to the orientation of spline curve.

        Parameters
        ----------
        positions : array-like, (N,)
            Positions. Between 0 and 1.
        inverse : bool, default False
            If True, rotation matrix will be inversed.

        Returns
        -------
        Rotation
            Rotation object at each anchor.
        """
        if positions is None:
            positions = self.anchors
        ds = self.map(positions, der=1)
        out = axes_to_rotator(None, -ds)

        if inverse:
            out = out.inv()

        return out

    def local_cartesian(
        self,
        shape: tuple[nm, nm],
        depth: nm,
        u: float | Sequence[float] = None,
        scale: nm = 1.0,
    ) -> NDArray[np.float32]:
        """Generate local Cartesian coordinate systems.

        The generated array can be used for `ndi.map_coordinates`. The result coordinate
        systems are flat, i.e., not distorted by the curvature of spline.

        Parameters
        ----------
        shape : (float, float)
            Vertical and horizontal length of Cartesian coordinates. Corresponds to zx
            axes.
        depth : float
            Length of y axis in nm.
        u : float, optional
            Position on the spline at which local Cartesian coordinates will be built.
        scale: nm, default 1.0
            Scale of coordinates, i.e. spacing of the grid.

        Returns
        -------
        np.ndarray
            (D, V, S, H) shape. Each cooresponds to dimensional vertical, longitudinal
            and horizontal axis, which is ready to be used in `ndi.map_coordinates`.
        """

        mole = self.anchors_to_molecules(u)
        nz = roundint(shape[0] / scale)
        ny = roundint(depth / scale)
        nx = roundint(shape[1] / scale)
        return mole.local_coordinates(shape=(nz, ny, nx), scale=scale)

    def local_cylindrical(
        self,
        r_range: tuple[nm, nm],
        depth: nm,
        u: float | None = None,
        scale: nm = 1.0,
    ) -> NDArray[np.float32]:
        """Generate local cylindrical coordinate systems.

        The generated array can be used for `ndi.map_coordinates`. The result coordinate
        systems are flat, i.e., not distorted by the curvature of spline.

        Parameters
        ----------
        r_range : (float, float)
            Lower and upper bound of radius in nm.
        depth : nm
            Length of y axis in nm.
        u : float
            Position on the spline at which local cylindrical coordinates will be built.
        scale: nm, default 1.0
            Scale of coordinates, i.e. spacing of the grid.

        Returns
        -------
        np.ndarray
            (D, V, S, H) shape. Each cooresponds to dimensional, radius, longitudinal
            and angle axis, which is ready to be used in `ndi.map_coordinates`.
        """
        if u is None:
            u = self.anchors
        rmin, rmax = r_range
        ds = self.map(u, der=1)
        ds_norm: NDArray[np.float32] = ds.reshape(-1, 1) / np.sqrt(sum(ds**2))
        depth_px = roundint(depth / scale)
        grid = np.linspace(-depth_px / 2 + 0.5, depth_px / 2 - 0.5, depth_px)
        dy = ds_norm * grid
        y_ax_coords = (self.map(u) / scale).reshape(1, -1) + dy.T
        dslist = np.stack([ds] * depth_px, axis=0)
        map_ = polar_coords_2d(rmin / scale, rmax / scale)
        map_slice = _stack_coords(map_)
        out = _rot_with_vector(map_slice, y_ax_coords, dslist)
        return np.moveaxis(out, -1, 0)

    def cartesian(
        self,
        shape: tuple[nm, nm],
        s_range: tuple[float, float] = (0, 1),
        scale: nm = 1.0,
    ) -> NDArray[np.float32]:
<<<<<<< HEAD
        """Generate a Cartesian coordinate system along spline.

        Generated coordinates can be used for `ndi.map_coordinate`. Note that this
=======
        """
        Generate a Cartesian coordinate system along spline.

        Generated coordinate can be used for `ndi.map_coordinate`. Note that this
>>>>>>> a0d87b91
        coordinate system is distorted, thus does not reflect real geometry (such as
        distance and derivatives).

        Parameters
        ----------
        shape : (float, float)
            The ZX-shape of output coordinate system. Center of the array will be
            spline curve itself after coodinate transformation.
        s_range : tuple[float, float], default (0, 1)
            Range of spline. Spline coordinate system will be built between
            `spl[s_range[0]]` and `spl[s_range[1]]`.
        scale: nm, default 1.0
            Scale of coordinates, i.e. spacing of the grid.

        Returns
        -------
        np.ndarray
            (V, S, H, D) shape. Each cooresponds to vertical, longitudinal, horizontal
            and dimensional axis.
        """
        dz = roundint(shape[0] / scale)
        dx = roundint(shape[1] / scale)
        return self._get_coords(_cartesian_coords_2d, (dz, dx), s_range, scale)

    def cylindrical(
        self,
        r_range: tuple[nm, nm],
        s_range: tuple[float, float] = (0, 1),
        scale: nm = 1.0,
    ) -> NDArray[np.float32]:
        """Generate a cylindrical coordinate system along spline.

        Generated coordinate can be used for `ndi.map_coordinate`. Note that this
        coordinate system is distorted, thus does not reflect real geometry (such as
        distance and derivatives).

        Parameters
        ----------
        r_range : (nm, nm)
            Range of radius in nm. r=0 will be spline curve itself after coodinate
            transformation.
        s_range : tuple[float, float], default (0, 1)
            Range of spline. Spline coordinate system will be built between
            `spl[s_range[0]]` and `spl[s_range[1]]`.
        scale: nm, default 1.0
            Scale of coordinates, i.e. spacing of the grid.

        Returns
        -------
        np.ndarray
            (V, S, H, D) shape. Each cooresponds to radius, longitudinal, angle and
            dimensional axis.
        """
        rmin = r_range[0] / scale
        rmax = r_range[1] / scale
        return self._get_coords(polar_coords_2d, (rmin, rmax), s_range, scale)

    def y_to_position(
        self, y: NDArray[np.float32], nknots: int = 512
    ) -> NDArray[np.float32]:
        """Convert y-coordinate to spline position parameter.

        Parameters
        ----------
        y : array-like
            Y coordinates.
        nknots : int, optional
            Number of knots. Increasing the number of knots will increase the accuracy.
        """
        # almost equal to y / self.length()
        u = np.linspace(0, 1, nknots)
        u_tr = _linear_conversion(u, *self._lims)
        dz, dy, dx = map(np.diff, splev(u_tr, self._tck, der=0))
        dist = np.concatenate([[0], np.sqrt(dx**2 + dy**2 + dz**2)]).cumsum()
        tck = splrep(dist, u, k=1)
        out = splev(y, tck)
        return out

    def cartesian_to_world(
        self,
        coords: NDArray[np.float32],
        nknots: int = 512,
    ) -> NDArray[np.float32]:
        """Inverse Cartesian coordinate mapping, (z', y', x') to world coordinate.

        Parameters
        ----------
        coords : np.ndarray
            Spline Cartesian coordinates. All the coordinates must be in nm unit.

        Returns
        -------
        np.ndarray
            World coordinates.
        """
        ncoords = coords.shape[0]
        _zs = coords[:, 0]
        _us = self.y_to_position(coords[:, 1], nknots=nknots)
        _xs = coords[:, 2]
        _zeros = np.zeros(ncoords, dtype=np.float32)
        coords_ext = np.stack([_zs, _zeros, _xs], axis=1)
        rot = self.get_rotator(_us)
        out = rot.apply(coords_ext) + self.map(_us)

        return out

    def cylindrical_to_world(self, coords: NDArray[np.float32]) -> NDArray[np.float32]:
        """Inverse cylindrical coordinate mapping, (r, y, angle) to world coordinate.

        Parameters
        ----------
        coords : np.ndarray
            Cylindrical coordinates. "r" and "y" must be in scale of "nm", while angle
            must be in radian.

        Returns
        -------
        np.ndarray
            World coordinates.
        """
        radius = coords[:, 0]
        y = coords[:, 1]
        theta = coords[:, 2]
        cart_coords = np.stack(
            [radius * np.sin(theta), y, radius * np.cos(theta)], axis=1
        )
        return self.cartesian_to_world(cart_coords)

    def anchors_to_molecules(
        self,
        positions: float | Sequence[float] | None = None,
        rotation: Sequence[float] | None = None,
    ) -> Molecules:
        """Convert coordinates of anchors to `Molecules` instance.

        Coordinates of anchors must be in range from 0 to 1. The y-direction of
        `Molecules` always points at the direction of spline and the z- direction always
        in the plane orthogonal to YX-plane.

        Parameters
        ----------
        positions : iterable of float, optional
            Positions. Between 0 and 1. If not given, anchors are used instead.

        Returns
        -------
        Molecules
            Molecules object of points.
        """
        if positions is None:
            positions = self.anchors
        elif np.isscalar(positions):
            positions = [positions]
        pos = self.map(positions)
        yvec = self.map(positions, der=1)
        rot = axes_to_rotator(None, yvec)
        if rotation is not None:
            rotvec = np.zeros((len(rot), 3), dtype=np.float32)
            rotvec[:, 1] = rotation
            rot = rot * Rotation.from_rotvec(rotvec)
        return Molecules(pos=pos, rot=rot, features={Mole.nth: np.arange(len(pos))})

    def cylindrical_to_molecules(
        self,
        coords: NDArray[np.float32],
    ) -> Molecules:
        """Convert coordinates of points near the spline to `Molecules` instance.

        Coordinates of points must be those in spline cylindrical coordinate system.

        Parameters
        ----------
        coords : (N, 3) array
            Spline cylindrical coordinates of points.

        Returns
        -------
        Molecules
            Molecules object of points.
        """
        world_coords = self.cylindrical_to_world(coords)

        # world coordinates of the projection point of coords onto the spline
        u = self.y_to_position(coords[:, 1])
        ycoords = self.map(u)
        zvec = world_coords - ycoords
        yvec = self.map(u, der=1)
        return Molecules.from_axes(pos=world_coords, z=zvec, y=yvec)

    def rescale(self, factor: float) -> Self:
        _t, _c, _k = self._tck
        _c = [c * factor for c in _c]
        new = self.copy()
        new._tck = (_t, _c, _k)
        return new

    def _get_coords(
        self,
        map_func: Callable[[tuple], NDArray[np.float32]],
        map_params: tuple,
        s_range: tuple[float, float],
        scale: nm,
    ):
        """
        Make coordinate system using function `map_func` and stack the same point cloud
        in the direction of the spline, in the range of `s_range`.
        """
        u, y_ax_coords = self._get_y_ax_coords(s_range, scale)
        dslist = self.map(u, 1).astype(np.float32)
        map_ = map_func(*map_params)
        map_slice = _stack_coords(map_)
        out = _rot_with_vector(map_slice, y_ax_coords, dslist)
        return np.moveaxis(out, -1, 0)

    def _get_y_ax_coords(self, s_range: tuple[float, float], scale: nm):
        s0, s1 = s_range
        length = self.length(start=s0, stop=s1)
        stop_length, n_segs = interval_divmod(length, scale)
        n_pixels = n_segs + 1
        s2 = (s1 - s0) * stop_length / length + s0
        if n_pixels < 2:
            raise ValueError("Too short. Change 's_range'.")
        d0, d2 = self.distances([s0, s2])
        u = self.y_to_position(np.linspace(d0, d2, n_pixels))
        y = self.map(u) / scale  # world coordinates of y-axis in spline coords system
        return u, y


# fmt: off
_T = TypeVar("_T", bound=np.generic)
@overload
def _linear_conversion(u: float, start: float, stop: float) -> float: ...
@overload
def _linear_conversion(u: NDArray[_T], start: float, stop: float) -> NDArray[_T]: ...
# fmt: on


def _linear_conversion(u, start, stop):
    return (1 - u) * start + u * stop


def _assert_fitted(spl: Spline):
    if spl._u is None:
        raise ValueError("Spline is not fitted yet.")


def _rot_with_vector(
    maps: NDArray[_T], ax_coords: NDArray[_T], vectors: NDArray[_T]
) -> NDArray[_T]:
    rot = axes_to_rotator(None, vectors)
    mat = rot.as_matrix()
    out = np.einsum("nij,vhj->vnhi", mat, maps)
    out += ax_coords[np.newaxis, :, np.newaxis]
    return out


@lru_cache(maxsize=12)
def _cartesian_coords_2d(lenv: int, lenh: int):
    v, h = np.indices((lenv, lenh), dtype=np.float32)
    v -= lenv / 2 - 0.5
    h -= lenh / 2 - 0.5
    return np.stack([v, h], axis=2)  # V, H, 2


def _stack_coords(coords: NDArray[_T]) -> NDArray[_T]:  # V, H, D
    shape = coords.shape[:-1]
    zeros = np.zeros(shape, dtype=np.float32)
    stacked = np.stack(
        [
            coords[..., 0],
            zeros,
            coords[..., 1],
        ],
        axis=2,
    )  # V, S, H, D
    return stacked<|MERGE_RESOLUTION|>--- conflicted
+++ resolved
@@ -153,18 +153,13 @@
         return self._u
 
     @classmethod
-<<<<<<< HEAD
     def line(
         cls,
         start: ArrayLike,
         end: ArrayLike,
         extrapolate: ExtrapolationMode | str = ExtrapolationMode.linear,
     ) -> Self:
-        """Create a line spline.
-=======
-    def line(cls, start: ArrayLike, end: ArrayLike) -> Self:
         """Create a linear spline.
->>>>>>> a0d87b91
 
         Parameters
         ----------
@@ -617,18 +612,10 @@
         return self.map(u, der)
 
     def length(self, start: float = 0, stop: float = 1, nknots: int = 512) -> nm:
-<<<<<<< HEAD
         """Length of the spline.
 
         Approximate the length of B-spline between [start, stop] by partitioning
         the spline with 'nknots' knots. nknots=256 is large enough for most cases.
-=======
-        """Return the length of the spline.
-
-        This method approximates the length of B-spline between [start, stop] by
-        partitioning the spline with 'nknots' knots. nknots=256 is large enough for most
-        cases.
->>>>>>> a0d87b91
         """
         _assert_fitted(self)
         u = np.linspace(start, stop, nknots)
@@ -883,16 +870,9 @@
         s_range: tuple[float, float] = (0, 1),
         scale: nm = 1.0,
     ) -> NDArray[np.float32]:
-<<<<<<< HEAD
         """Generate a Cartesian coordinate system along spline.
 
         Generated coordinates can be used for `ndi.map_coordinate`. Note that this
-=======
-        """
-        Generate a Cartesian coordinate system along spline.
-
-        Generated coordinate can be used for `ndi.map_coordinate`. Note that this
->>>>>>> a0d87b91
         coordinate system is distorted, thus does not reflect real geometry (such as
         distance and derivatives).
 
