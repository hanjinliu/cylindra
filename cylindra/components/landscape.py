from __future__ import annotations

import warnings
from dataclasses import dataclass
from pathlib import Path
from typing import (
    TYPE_CHECKING,
    NamedTuple,
    Sequence,
    SupportsIndex,
    SupportsInt,
    TypeVar,
)

import impy as ip
import numpy as np
import polars as pl
from acryo import Molecules, alignment, pipe
from magicclass.logging import getLogger
from numpy.typing import NDArray
from scipy.spatial.transform import Rotation
from skimage.measure import marching_cubes

from cylindra._dask import Delayed, compute, delayed
from cylindra.components._peak import find_peak
from cylindra.components.spline import CylSpline
from cylindra.const import MoleculesHeader as Mole
from cylindra.const import nm

if TYPE_CHECKING:
    from acryo.alignment._base import ParametrizedModel, TomographyInput
    from acryo.loader._base import LoaderBase, MaskInputType, TemplateInputType
    from dask import array as da

    from cylindra._cylindra_ext import (
<<<<<<< HEAD
        CylindricAnnealingModel,
        FilamentousAnnealingModel,
=======
        BaseCylindricAnnealingModel,
        CylindricAnnealingModel,
>>>>>>> ce42cf80
    )

    _DistLike = nm | str
    _ANN = TypeVar("_ANN", bound=BaseCylindricAnnealingModel)

_Logger = getLogger("cylindra")


@dataclass
class Landscape:
    """
    Energy landscape array.

    Parameters
    ----------
    energies : NDArray[np.float32]
        4D array of energy values.
    molecules : Molecules
        Molecules object.
    argmax : NDArray[np.int32], optional
        Argmax indices to track which rotation resulted in the best alignment.
    quaternions : NDArray[np.float32]
        Quaternions used for template rotation.
    scale_factor : float
        Scale factor to convert from pixels to nanometers (upsampling considered).
        ``scale / upsample_factor`` will be passed to this parameter from the GUI.
    """

    energies: NDArray[np.float32]
    molecules: Molecules
    argmax: NDArray[np.int32] | None
    quaternions: NDArray[np.float32]
    scale_factor: float

    def __getitem__(
        self, key: slice | list[SupportsIndex] | NDArray[np.integer]
    ) -> Landscape:
        """Subset of the landscape."""
        if not isinstance(key, (slice, list, np.ndarray)):
            raise TypeError(f"Invalid type of key: {type(key)}")
        energy = self.energies[key]
        mole = self.molecules.subset(key)
        argmax = self.argmax[key] if self.argmax is not None else None
        return Landscape(energy, mole, argmax, self.quaternions, self.scale_factor)

    def __repr__(self) -> str:
        eng_repr = f"<{self.energies.shape!r} array>"
        mole_repr = f"<{self.molecules.count()} molecules>"
        argmax_repr = (
            f"<{self.argmax.shape!r} array>" if self.argmax is not None else None
        )
        return (
            f"Landscape(energies={eng_repr}, molecules={mole_repr}, "
            f"argmax={argmax_repr}, quaternion={self.quaternions!r}, "
            f"scale_factor={self.scale_factor:.3g})"
        )

    @property
    def offset(self) -> NDArray[np.int32]:
        """Shift from the corner (0, 0, 0) to the center."""
        shift = (np.array(self.energies.shape[1:], dtype=np.float32) - 1) / 2
        return shift.astype(np.int32)

    @property
    def offset_nm(self) -> NDArray[np.float32]:
        """Offset in nm."""
        return self.offset * self.scale_factor

    @classmethod
    def from_loader(
        cls,
        loader: LoaderBase,
        template: TemplateInputType,
        mask: MaskInputType = None,
        max_shifts: tuple[nm, nm, nm] = (0.8, 0.8, 0.8),
        upsample_factor: int = 5,
        alignment_model: alignment.TomographyInput = alignment.ZNCCAlignment,
    ) -> Landscape:
        """
        Construct a landscape from a loader object.

        Parameters
        ----------
        loader : LoaderBase
            Any loader object from ``acryo``.
        template : template input type
            Template image or a list of template images to be used.
        mask : mask input type, optional
            Mask image to be used, by default None
        max_shifts : (float, float, float), optional
            Maximum shifts in nm, in (Z, Y, X) order.
        upsample_factor : int
            Upsampling factor for landscape construction.
        alignment_model : alignment model object
            Alignment model to be used to evaluate correlation score.
        """
        if isinstance(template, (str, Path)):
            template = pipe.from_file(template)
            multi = False
        elif isinstance(template, (list, tuple)) and isinstance(
            next(iter(template), None), (str, Path)
        ):
            template = pipe.from_files(template)
            multi = True
        elif isinstance(template, np.ndarray):
            multi = template.ndim == 4
        else:
            raise TypeError(f"Invalid type of template: {type(template)}")

        score_dsk = loader.construct_landscape(
            template,
            mask=mask,
            max_shifts=max_shifts,
            upsample=upsample_factor,
            alignment_model=alignment_model,
        )
        score, argmax = _calc_landscape(
            alignment_model, score_dsk, multi_templates=multi
        )
        mole = loader.molecules
        to_drop = set(mole.features.columns) - {Mole.nth, Mole.pf, Mole.position}
        if to_drop:
            mole = mole.drop_features(*to_drop)
        return cls(
            energies=-np.ascontiguousarray(score),
            molecules=mole,
            argmax=argmax,
            quaternions=alignment_model.quaternions,
            scale_factor=loader.scale / upsample_factor,
        )

    def transform_molecules(
        self,
        molecules: Molecules,
        indices: NDArray[np.int32],
        detect_peak: bool = False,
    ) -> Molecules:
        """
        Transform the input molecules based on the landscape.

        Parameters
        ----------
        molecules : Molecules
            Molecules object to be transformed.
        indices : integer array
            Indices in the landscape to be used for transformation.
        detect_peak : bool, default False
            If True, landscape will be sub-sampled to detect the peak in higher
            precision. This should be false for constrained alignment, as the detected
            peak usually does not represent the optimal result.

        Returns
        -------
        Molecules
            Transformed molecules.
        """
        offset = self.offset
        indices_sub = indices.astype(np.float32)
        nmole = self.energies.shape[0]
        opt_energy = np.zeros(nmole, dtype=np.float32)
        nrepeat = 3 if detect_peak else 0
        for i in range(nmole):
            eng = self.energies[i]
            indices_sub[i], opt_energy[i] = find_peak(eng, indices[i], nrepeat=nrepeat)
        opt_score = -opt_energy
        shifts = ((indices_sub - offset) * self.scale_factor).astype(np.float32)
        molecules_opt = molecules.translate_internal(shifts)
        shift_feat = _as_n_series("align-d{}", shifts)
        if (nrots := self.quaternions.shape[0]) > 1:
            quats = np.stack(
                [
                    self.quaternions[self.argmax[(i, *ind)] % nrots]
                    for i, ind in enumerate(indices)
                ],
                axis=0,
            )
            rotator = Rotation.from_quat(quats).inv()
            molecules_opt = molecules_opt.rotate_by(rotator)
            rotvec = rotator.as_rotvec().astype(np.float32)
            rotvec_feat = _as_n_series("align-d{}rot", rotvec)
            molecules_opt = molecules_opt.with_features(*rotvec_feat)

        return molecules_opt.with_features(
            *shift_feat, pl.Series(Mole.score, opt_score)
        )

    def run_min_energy(
        self, spl: CylSpline | None = None
    ) -> tuple[Molecules, MinEnergyResult]:
        """Minimize energy for each local landscape independently."""
        shape = self.energies.shape[1:]
        indices = list[NDArray[np.int32]]()
        engs = list[float]()
        for i in range(self.energies.shape[0]):
            eng = self.energies[i]
            pos = np.unravel_index(np.argmin(eng), shape)
            indices.append(np.array(pos, dtype=np.int32))
            engs.append(eng[pos])
        indices = np.stack(indices, axis=0)
        engs = np.array(engs, dtype=np.float32)
        result = MinEnergyResult(indices, engs)

        mole_opt = self.transform_molecules(
            self.molecules, result.indices, detect_peak=True
        )
        if spl is not None:
            mole_opt = _update_mole_pos(mole_opt, self.molecules, spl)
        return mole_opt, result

    def run_viterbi(
        self, dist_range: tuple[_DistLike, _DistLike], angle_max: float | None = None
    ):
        """Run Viterbi alignment."""
        dist_min, dist_max = self._norm_dist(dist_range)
        if angle_max is not None:
            angle_max = np.deg2rad(angle_max)
        grid = self._prep_viterbi_grid()
        return ViterbiResult(*grid.viterbi(dist_min, dist_max, angle_max))

    def run_viterbi_along_spline(
        self,
        spl: CylSpline | None,
        range_long: tuple[nm, nm] = (4.0, 4.28),
        angle_max: float | None = 5.0,
    ):
        mole = self.molecules
        if Mole.pf in mole.features.columns:
            npfs: Sequence[int] = mole.features[Mole.pf].unique(maintain_order=True)
            slices = [(mole.features[Mole.pf] == i).to_numpy() for i in npfs]
            viterbi_tasks = [
                delayed(self[sl].run_viterbi)(range_long, angle_max) for sl in slices
            ]
        else:
            slices = [slice(None)]
            viterbi_tasks = [delayed(self.run_viterbi)(range_long, angle_max)]
        _Logger.info("Running Viterbi alignment")
        _Logger.info(f"  shape: {self.energies.shape[1:]!r}")
        _Logger.info(f"  tasks: {len(viterbi_tasks)}")
        vit_out = compute(*viterbi_tasks)

        inds = np.empty((mole.count(), 3), dtype=np.int32)
        max_shifts_px = (np.array(self.energies.shape[1:]) - 1) // 2
        for i, result in enumerate(vit_out):
            inds[slices[i], :] = _check_viterbi_shift(result.indices, max_shifts_px, i)
        molecules_opt = self.transform_molecules(mole, inds)
        if spl is not None:
            molecules_opt = _update_mole_pos(molecules_opt, mole, spl)
        return molecules_opt

    def run_viterbi_fixed_start(
        self,
        first: NDArray[np.float32],
        range_long: tuple[_DistLike, _DistLike] = (4.0, 4.28),
        angle_max: float | None = 5.0,
    ):
        """Run Viterbi alignment with a fixed start edge."""
        mole = self.molecules
        dist_min, dist_max = self._norm_dist(range_long)
        if angle_max is not None:
            angle_max = np.deg2rad(angle_max)
        grid = self._prep_viterbi_grid()
        mole0 = Molecules(first, mole.rotator[:1]).translate_internal(-self.offset_nm)
        origin = (mole0.pos[0] / self.scale_factor).astype(np.float32)
        res = ViterbiResult(
            *grid.viterbi_fixed_start(
                dist_min, dist_max, first / self.scale_factor, origin, angle_max
            )
        )
        max_shifts_px = (np.array(self.energies.shape[1:]) - 1) // 2
        inds = _check_viterbi_shift(res.indices, max_shifts_px, 0)
        molecules_opt = self.transform_molecules(mole, inds)
        return molecules_opt

<<<<<<< HEAD
    def cylindric_annealing_model(
=======
    def _prep_annealing_model(
>>>>>>> ce42cf80
        self,
        cls: type[_ANN],
        spl: CylSpline,
        distance_range_long: tuple[_DistLike, _DistLike],
        distance_range_lat: tuple[_DistLike, _DistLike],
        angle_max: float | None = None,
        temperature_time_const: float = 1.0,
        temperature: float | None = None,
        cooling_rate: float | None = None,
        reject_limit: int | None = None,
    ) -> _ANN:
        cyl = spl.cylinder_model()
        _nrise, _npf = cyl.nrise, cyl.shape[1]
        molecules = self.molecules
        mole = molecules.translate_internal(-self.offset_nm)
        if angle_max is None:
            angle_max = 90.0

        time_const, temperature, cooling_rate, reject_limit = self._normalize_args(
            temperature_time_const, temperature, cooling_rate, reject_limit
        )
        ind = molecules.features.select([Mole.nth, Mole.pf]).to_numpy().astype(np.int32)
        ind[:, 0] -= ind[:, 0].min()
        ind[:, 1] -= ind[:, 1].min()
        model = cls().construct_graph(indices=ind, npf=_npf, nrise=_nrise)
        return (
            model.set_graph_coordinates(
                origin=mole.pos,
                zvec=(mole.z * self.scale_factor).astype(np.float32),
                yvec=(mole.y * self.scale_factor).astype(np.float32),
                xvec=(mole.x * self.scale_factor).astype(np.float32),
            )
            .set_energy_landscape(self.energies)
            .set_reservoir(
                temperature=temperature,
                time_constant=time_const,
            )
            .set_box_potential(
                *self._norm_distance_range(
                    distance_range_long, model.longitudinal_distances().mean()
                ),
                *self._norm_distance_range(
                    distance_range_lat, model.lateral_distances().mean()
                ),
                float(np.deg2rad(angle_max)),
                cooling_rate=cooling_rate,
            )
            .with_reject_limit(reject_limit)
        )

    def filamentous_annealing_model(
        self,
        distance_range: tuple[_DistLike, _DistLike],
        angle_max: float | None = None,
        temperature_time_const: float = 1.0,
        temperature: float | None = None,
        cooling_rate: float | None = None,
        reject_limit: int | None = None,
    ) -> FilamentousAnnealingModel:
        from cylindra._cylindra_ext import FilamentousAnnealingModel

        molecules = self.molecules
        if molecules.count() < 3:
            raise ValueError("At least 3 molecules are required for RFA.")
        mole = molecules.translate_internal(-self.offset_nm)
        if angle_max is None:
            angle_max = 90.0

        time_const, temperature, cooling_rate, reject_limit = self._normalize_args(
            temperature_time_const, temperature, cooling_rate, reject_limit
        )

        model = FilamentousAnnealingModel().construct_graph(mole.count())

        return (
            model.set_graph_coordinates(
                origin=mole.pos,
                zvec=(mole.z * self.scale_factor).astype(np.float32),
                yvec=(mole.y * self.scale_factor).astype(np.float32),
                xvec=(mole.x * self.scale_factor).astype(np.float32),
            )
            .set_energy_landscape(self.energies)
            .set_reservoir(
                temperature=temperature,
                time_constant=time_const,
            )
            .set_box_potential(
                *self._norm_distance_range(distance_range, model.distances().mean()),
                float(np.deg2rad(angle_max)),
                cooling_rate=cooling_rate,
            )
            .with_reject_limit(reject_limit)
        )

    def annealing_model(
        self,
        spl: CylSpline,
        distance_range_long: tuple[_DistLike, _DistLike],
        distance_range_lat: tuple[_DistLike, _DistLike],
        angle_max: float | None = None,
        temperature_time_const: float = 1.0,
        temperature: float | None = None,
        cooling_rate: float | None = None,
        reject_limit: int | None = None,
    ) -> CylindricAnnealingModel:
        """Get an annealing model using the landscape."""
        from cylindra._cylindra_ext import CylindricAnnealingModel

        return self._prep_annealing_model(
            CylindricAnnealingModel,
            spl, distance_range_long, distance_range_lat, angle_max,
            temperature_time_const, temperature, cooling_rate, reject_limit,
        )  # fmt: skip

    def run_annealing(
        self,
        spl: CylSpline,
        distance_range_long: tuple[_DistLike, _DistLike],
        distance_range_lat: tuple[_DistLike, _DistLike],
        angle_max: float | None = None,
        temperature_time_const: float = 1.0,
        temperature: float | None = None,
        cooling_rate: float | None = None,
        reject_limit: int | None = None,
        random_seeds: list[int] = [0],
    ) -> list[AnnealingResult]:
        """Run simulated mesh annealing."""

        if angle_max is None:
            angle_max = 90.0
        random_seeds = _normalize_random_seeds(random_seeds)
        annealing = self.cylindric_annealing_model(
            spl,
            distance_range_long=distance_range_long,
            distance_range_lat=distance_range_lat,
            angle_max=angle_max,
            temperature_time_const=temperature_time_const,
            temperature=temperature,
            cooling_rate=cooling_rate,
            reject_limit=reject_limit,
        )

        batch_size = _to_batch_size(annealing.time_constant())
        temp0 = annealing.temperature()
        _Logger.info("Running annealing")
        _Logger.info(f"  shape: {self.energies.shape[1:]!r}")
        tasks = [
            _run_annealing(annealing.with_seed(s), batch_size, temp0)
            for s in random_seeds
        ]
        return compute(*tasks)

    def run_annealing_along_spline(
        self,
        spl: CylSpline,
<<<<<<< HEAD
        range_long: tuple[float | str, float | str],
        range_lat: tuple[float | str, float | str],
        angle_max: float,
        temperature_time_const: float = 1.0,
        random_seeds: Sequence[int] = (0, 1, 2, 3, 4),
    ) -> tuple[Molecules, list[AnnealingResult]]:
=======
        range_long: tuple[_DistLike, _DistLike],
        range_lat: tuple[_DistLike, _DistLike],
        angle_max: float,
        temperature_time_const: float = 1.0,
        random_seeds: Sequence[int] = (0, 1, 2, 3, 4),
    ):
>>>>>>> ce42cf80
        mole = self.molecules
        results = self.run_annealing(
            spl,
            range_long,
            range_lat,
            angle_max,
            temperature_time_const=temperature_time_const,
            random_seeds=random_seeds,
        )
        if all(result.state == "failed" for result in results):
            raise RuntimeError(
                "Failed to optimize for all trials. You may check the distance range."
            )
        elif not any(result.state == "converged" for result in results):
            _Logger.print("Optimization did not converge for any trial.")

        _Logger.print_table(
            {
                "Iteration": [r.niter for r in results],
                "Score": [f"{-float(r.energies[-1]):.3g}" for r in results],
                "State": [r.state for r in results],
            }
        )
        results = sorted(results, key=lambda r: r.energies[-1])
        mole_opt = self.transform_molecules(mole, results[0].indices)
        mole_opt = _update_mole_pos(mole_opt, mole, spl)
        return mole_opt, results

<<<<<<< HEAD
    def run_filamentous_annealing(
        self,
        range: tuple[float | str, float | str],
        angle_max: float | None = None,
        temperature_time_const: float = 1.0,
        random_seeds: Sequence[int] = (0, 1, 2, 3, 4),
    ) -> tuple[Molecules, list[AnnealingResult]]:
        mole = self.molecules
        if angle_max is None:
            angle_max = 90.0
        random_seeds = _normalize_random_seeds(random_seeds)
        annealing = self.filamentous_annealing_model(
            distance_range=range,
            angle_max=angle_max,
            temperature_time_const=temperature_time_const,
        )

        batch_size = _to_batch_size(annealing.time_constant())
        temp0 = annealing.temperature()
        _Logger.info("Running annealing")
        _Logger.info(f"  shape: {self.energies.shape[1:]!r}")
        tasks = [
            _run_annealing(annealing.with_seed(s), batch_size, temp0)
            for s in random_seeds
        ]
        results = compute(*tasks)
        if all(result.state == "failed" for result in results):
            raise RuntimeError(
                "Failed to optimize for all trials. You may check the distance range."
            )
        elif not any(result.state == "converged" for result in results):
            _Logger.print("Optimization did not converge for any trial.")

        _Logger.print_table(
            {
                "Iteration": [r.niter for r in results],
                "Score": [-float(r.energies[-1]) for r in results],
                "State": [r.state for r in results],
            }
        )
        results = sorted(results, key=lambda r: r.energies[-1])
        mole_opt = self.transform_molecules(mole, results[0].indices)
        return mole_opt, results

    def _normalize_args(
        self, temperature_time_const, temperature, cooling_rate, reject_limit
    ):
        nmole = self.molecules.count()
        time_const = nmole * np.prod(self.energies.shape[1:]) * temperature_time_const
        _energy_std = np.std(self.energies)
        if temperature is None:
            temperature = _energy_std * 2
        if cooling_rate is None:
            cooling_rate = _energy_std / time_const * 8
        if reject_limit is None:
            reject_limit = nmole * 50
        return time_const, temperature, cooling_rate, reject_limit

=======
>>>>>>> ce42cf80
    def normed(self, sd: bool = True) -> Landscape:
        """Return a landscape with normalized mean energy."""
        each_mean: NDArray[np.float32] = self.energies.mean(axis=(1, 2, 3))
        all_mean = each_mean.mean()
        sl = (slice(None), np.newaxis, np.newaxis, np.newaxis)
        if sd:
            each_sd: NDArray[np.float32] = self.energies.std(axis=(1, 2, 3))
            all_sd = each_sd.mean()
            dif = self.energies - each_mean[sl]
            new_array = dif * all_sd / each_sd[sl] + all_mean
        else:
            new_array = self.energies + all_mean - each_mean[sl]
        return self.replace_energies(new_array)

    def clip_energies(
        self,
        low: float | None = None,
        high: float | None = None,
    ) -> Landscape:
        low = np.float32(low) if low is not None else None
        high = np.float32(high) if high is not None else None
        energy = np.clip(self.energies, a_min=low, a_max=high)
        return self.replace_energies(energy)

    def replace_energies(self, energies: NDArray[np.float32]) -> Landscape:
        if energies.dtype != self.energies.dtype:
            raise ValueError(
                f"The dtype of energies must be float32, got {energies.dtype}"
            )
        if energies.shape != self.energies.shape:
            raise ValueError(
                f"The shape of energies must be {self.energies.shape}, got "
                f"{energies.shape}"
            )
        return Landscape(
            energies,
            self.molecules,
            self.argmax,
            self.quaternions,
            self.scale_factor,
        )

    def create_surface(
        self,
        level: float | None = None,
        resolution: nm | None = None,
        show_min: bool = True,
    ) -> SurfaceData:
        """Create a isosurface data from the landscape"""
        if level is None:
            level = self.energies.mean()
        if show_min:
            intensity = -self.energies
            level = -level
        else:
            intensity = self.energies
        if resolution is None:
            resolution = np.min(self.energies.shape[1:]) * self.scale_factor / 4

        step_size = max(int(resolution / self.scale_factor), 1)
        spacing = (self.scale_factor,) * 3
        center = np.array(intensity.shape[1:]) / 2 + 0.5
        offset = center * spacing
        n_verts = 0
        tasks = list[Delayed[SurfaceData]]()
        for i in range(intensity.shape[0]):
            arr: NDArray[np.float32] = intensity[i]
            tasks.append(delayed_isosurface(arr, level, spacing, step_size=step_size))
        surfs = compute(*tasks)
        for i in range(intensity.shape[0]):
            mole = self.molecules[i]
            surf = surfs[i]
            surf = SurfaceData(
                mole.rotator.apply(surf.vertices - offset) + mole.pos,
                surf.faces + n_verts,
                surf.values,
            )
            surfs[i] = surf  # update
            n_verts += len(surf.vertices)
        vertices = np.concatenate([s.vertices for s in surfs], axis=0)
        faces = np.concatenate([s.faces for s in surfs], axis=0)
        values = np.concatenate([s.values for s in surfs], axis=0)
        return SurfaceData(vertices, faces, values)

    ### IO ###

    @classmethod
    def from_dir(cls, path: str | Path) -> Landscape:
        """Load a landscape from a directory."""
        path = Path(path)
        if path.suffix != "":
            raise ValueError(f"Must be a directory, got {path}")
        energies = ip.imread(path / "landscape.tif")
        molecules = Molecules.from_parquet(path / "molecules.parquet")
        argmax = None
        if (fp := path / "argmax.parquet").exists():
            argmax = pl.read_parquet(fp).to_series().to_numpy()
        quaternions = np.atleast_2d(
            np.loadtxt(path / "quaternions.txt", delimiter=",", dtype=np.float32)
        )
        scale_factor = energies.scale["x"]
        return cls(energies.value, molecules, argmax, quaternions, scale_factor)

    def save(self, path: str | Path) -> None:
        """Save the landscape to a directory."""
        path = Path(path)
        if path.suffix != "":
            raise ValueError(f"Must be a directory, got {path}")
        path.mkdir(exist_ok=False)
        arr = ip.asarray(self.energies, axes="tzyx").set_scale(
            xyz=self.scale_factor, unit="nm"
        )
        arr.imsave(path / "landscape.tif")
        self.molecules.to_parquet(path / "molecules.parquet")
        if self.argmax is not None:
            pl.DataFrame({"argmax": self.argmax}).write_parquet(
                path / "argmax.parquet", compression_level=10
            )
        self.quaternions.tofile(path / "quaternions.txt", sep=",")
        return None

<<<<<<< HEAD
    def _norm_distance_range(
=======
    def _norm_distance_range_long(
        self,
        rng: tuple[nm | str, nm | str],
        model: CylindricAnnealingModel,
    ) -> tuple[nm, nm]:
        rng0, rng1 = rng
        if isinstance(rng0, str) or isinstance(rng1, str):
            long_dist_arr = model.longitudinal_distances()
            if isinstance(rng0, str):
                rng0 = _norm_distance(rng0, long_dist_arr)
            if isinstance(rng1, str):
                rng1 = _norm_distance(rng1, long_dist_arr)
        if not rng0 < rng1:
            raise ValueError(f"Lower is larger than the upper: {(rng0, rng1)}")
        return rng0, rng1

    def _norm_distance_range_lat(
>>>>>>> ce42cf80
        self,
        rng: tuple[nm | str, nm | str],
        mean: nm,
    ) -> tuple[nm, nm]:
        rng0, rng1 = rng
        if isinstance(rng0, str) or isinstance(rng1, str):
<<<<<<< HEAD
            if isinstance(rng0, str):
                rng0 = _norm_distance(rng0, mean)
            if isinstance(rng1, str):
                rng1 = _norm_distance(rng1, mean)
=======
            lat_dist_arr = model.lateral_distances()
            if isinstance(rng0, str):
                rng0 = _norm_distance(rng0, lat_dist_arr)
            if isinstance(rng1, str):
                rng1 = _norm_distance(rng1, lat_dist_arr)
>>>>>>> ce42cf80
        if not rng0 < rng1:
            raise ValueError(f"Lower is larger than the upper: {(rng0, rng1)}")
        return rng0, rng1

    def _normalize_args(
        self, temperature_time_const, temperature, cooling_rate, reject_limit
    ):
        nmole = self.molecules.count()
        time_const = nmole * np.prod(self.energies.shape[1:]) * temperature_time_const
        _energy_std = np.std(self.energies)
        if temperature is None:
            temperature = _energy_std * 2
        if cooling_rate is None:
            cooling_rate = _energy_std / time_const * 8
        if reject_limit is None:
            reject_limit = nmole * 50
        return time_const, temperature, cooling_rate, reject_limit

    def _norm_dist(self, dist_range: tuple[_DistLike, _DistLike]) -> tuple[nm, nm]:
        dist_min, dist_max = dist_range
        # normalize distance limits
        dist_arr = np.sqrt(np.sum(np.diff(self.molecules.pos, axis=0) ** 2, axis=1))
        dist_min = _norm_distance(dist_min, dist_arr)
        dist_max = _norm_distance(dist_max, dist_arr)
        return dist_min / self.scale_factor, dist_max / self.scale_factor

    def _prep_viterbi_grid(self):
        from cylindra._cylindra_ext import ViterbiGrid

        mole = self.molecules.translate_internal(-self.offset_nm)
        origin = (mole.pos / self.scale_factor).astype(np.float32)
        zvec = mole.z.astype(np.float32)
        yvec = mole.y.astype(np.float32)
        xvec = mole.x.astype(np.float32)
        return ViterbiGrid(-self.energies, origin, zvec, yvec, xvec)


def _norm_distance(v: str | nm, arr) -> nm:
    if not isinstance(v, str):
        return v
    if v.startswith(("*", "+", "-")):
        warnings.warn(
            f"Distance specification using relative values like {v!r} is deprecated. "
            f"Please use the numpy array object `d` for the array of distance. For "
            "example, `d.mean()` for the mean distance.",
            DeprecationWarning,
            stacklevel=2,
        )
        v = f"d.mean(){v}"
    ns = {"__builtins__": {}, "d": arr, "np": np}
    out = eval(v, ns, {})
    out_float = float(out)
    if out_float < 0:
        raise ValueError(f"Distance must be non-negative, got {out_float}")
    return out_float


def _check_viterbi_shift(shift: NDArray[np.int32], offset: NDArray[np.int32], i):
    invalid = shift[:, 0] < 0
    if invalid.any():
        invalid_indices = np.where(invalid)[0]
        _Logger.print(
            f"Viterbi alignment could not determine the optimal positions for PF={i!r}"
        )
        for idx in invalid_indices:
            shift[idx, :] = offset

    return shift


def _update_mole_pos(new: Molecules, old: Molecules, spl: CylSpline) -> Molecules:
    """
    Update the "position-nm" feature of molecules.

    Feature "position-nm" is the coordinate of molecules along the source spline.
    After alignment, this feature should be updated accordingly. This fucntion
    will do this.
    """
    if Mole.position not in old.features.columns:
        return new
    _u = spl.y_to_position(old.features[Mole.position])
    vec = spl.map(_u, der=1)  # the tangent vector of the spline
    vec_norm = vec / np.linalg.norm(vec, axis=1, keepdims=True)
    dy = np.sum((new.pos - old.pos) * vec_norm, axis=1)
    return new.with_features(pl.col(Mole.position) + dy)


@delayed
def _run_annealing(
    model: CylindricAnnealingModel,
    batch_size: int,
    temp: float,
) -> AnnealingResult:
    model.init_shift_random()
    energies = [model.energy()]
    while (
        model.temperature() > temp * 1e-5
        and model.optimization_state() == "not_converged"
    ):
        model.simulate(batch_size)
        energies.append(model.energy())
    model.cool_completely()
    energies.append(model.energy())
    return AnnealingResult(
        energies=np.array(energies),
        batch_size=batch_size,
        time_const=model.time_constant(),
        indices=model.shifts(),
        niter=model.iteration(),
        state=model.optimization_state(),
    )


class SurfaceData(NamedTuple):
    """Tuple for storing isosurface data for landscapes."""

    vertices: NDArray[np.float32]
    faces: NDArray[np.int32]
    values: NDArray[np.float32]


@delayed
def delayed_isosurface(
    arr: NDArray[np.float32],
    level: float,
    spacing: tuple[float, float, float],
    step_size: int = 1,
) -> SurfaceData:
    """Create an isosurface from a 3D array using marching cubes algorithm."""
    arr_pad = np.pad(arr, step_size, mode="constant", constant_values=arr.min())
    try:
        verts, faces, _, vals = marching_cubes(
            arr_pad,
            level,
            spacing=spacing,
            gradient_direction="descent",
            step_size=step_size,
        )
        verts -= np.array(spacing)[np.newaxis] * step_size
    except (RuntimeError, ValueError):
        verts = np.zeros((0, 3), dtype=np.float32)
        faces = np.zeros((0, 3), dtype=np.int32)
        vals = np.zeros((0,), dtype=np.float32)
    return SurfaceData(verts, faces, vals)


@dataclass
class MinEnergyResult:
    indices: NDArray[np.int32]
    energies: NDArray[np.float32]


@dataclass
class AnnealingResult:
    """
    Dataclass for storing the annealing results.

    Parameters
    ----------
    energies : np.ndarray
        History of energies of the annealing process.
    batch_size : int
        Batch size used in the annealing process.
    time_const : float
        Time constant used for cooling.
    indices : np.ndarray
        The optimized indices of the molecules.
    niter : int
        Number of iterations.
    state : str
        Optimization state.
    """

    energies: NDArray[np.float32]
    batch_size: int
    time_const: float
    indices: NDArray[np.int32]
    niter: int
    state: str


def _to_batch_size(time_const: float) -> int:
    return max(int(time_const / 20), 1)


def _normalize_random_seeds(seeds) -> list[int]:
    if isinstance(seeds, SupportsInt):  # noqa
        return [int(seeds)]
    out = list[int]()
    for i, seed in enumerate(seeds):
        if not isinstance(seed, SupportsInt):  # noqa
            raise TypeError(f"{i}-th seed {seed!r} is not an integer.")
        out.append(int(seed))
    if len(out) == 0:
        raise ValueError("No random seed is given.")
    return out


@dataclass
class ViterbiResult:
    """
    Dataclass for storing the Viterbi alignment results.

    Parameters
    ----------
    indices : np.ndarray
        The optimized indices of the molecules.
    score : float
        The score of the optimal alignment.
    """

    indices: NDArray[np.int32]
    score: float


def _calc_landscape(
    model: ParametrizedModel | TomographyInput,
    score_dsk: da.Array,
    multi_templates: bool = False,
) -> tuple[NDArray[np.float32], NDArray[np.int32] | None]:
    from dask import array as da

    if not model.has_rotation:
        score = score_dsk.compute()
        if multi_templates:
            score = np.max(score, axis=1)
        argmax = None
    else:
        tasks = da.max(score_dsk, axis=1)
        argmax = da.argmax(score_dsk, axis=1)
        # NOTE: argmax.shape[0] == n_templates * len(model.quaternion)
        score, argmax = da.compute(tasks, argmax)
    return score, argmax


def _as_n_series(fmt: str, arr: NDArray[np.floating]) -> list[pl.Series]:
    return [
        pl.Series(fmt.format("z"), arr[:, 0]),
        pl.Series(fmt.format("y"), arr[:, 1]),
        pl.Series(fmt.format("x"), arr[:, 2]),
    ]<|MERGE_RESOLUTION|>--- conflicted
+++ resolved
@@ -33,13 +33,9 @@
     from dask import array as da
 
     from cylindra._cylindra_ext import (
-<<<<<<< HEAD
+        BaseCylindricAnnealingModel,
         CylindricAnnealingModel,
         FilamentousAnnealingModel,
-=======
-        BaseCylindricAnnealingModel,
-        CylindricAnnealingModel,
->>>>>>> ce42cf80
     )
 
     _DistLike = nm | str
@@ -313,11 +309,7 @@
         molecules_opt = self.transform_molecules(mole, inds)
         return molecules_opt
 
-<<<<<<< HEAD
-    def cylindric_annealing_model(
-=======
     def _prep_annealing_model(
->>>>>>> ce42cf80
         self,
         cls: type[_ANN],
         spl: CylSpline,
@@ -473,21 +465,12 @@
     def run_annealing_along_spline(
         self,
         spl: CylSpline,
-<<<<<<< HEAD
-        range_long: tuple[float | str, float | str],
-        range_lat: tuple[float | str, float | str],
-        angle_max: float,
-        temperature_time_const: float = 1.0,
-        random_seeds: Sequence[int] = (0, 1, 2, 3, 4),
-    ) -> tuple[Molecules, list[AnnealingResult]]:
-=======
         range_long: tuple[_DistLike, _DistLike],
         range_lat: tuple[_DistLike, _DistLike],
         angle_max: float,
         temperature_time_const: float = 1.0,
         random_seeds: Sequence[int] = (0, 1, 2, 3, 4),
     ):
->>>>>>> ce42cf80
         mole = self.molecules
         results = self.run_annealing(
             spl,
@@ -516,7 +499,6 @@
         mole_opt = _update_mole_pos(mole_opt, mole, spl)
         return mole_opt, results
 
-<<<<<<< HEAD
     def run_filamentous_annealing(
         self,
         range: tuple[float | str, float | str],
@@ -575,8 +557,6 @@
             reject_limit = nmole * 50
         return time_const, temperature, cooling_rate, reject_limit
 
-=======
->>>>>>> ce42cf80
     def normed(self, sd: bool = True) -> Landscape:
         """Return a landscape with normalized mean energy."""
         each_mean: NDArray[np.float32] = self.energies.mean(axis=(1, 2, 3))
@@ -698,10 +678,7 @@
         self.quaternions.tofile(path / "quaternions.txt", sep=",")
         return None
 
-<<<<<<< HEAD
     def _norm_distance_range(
-=======
-    def _norm_distance_range_long(
         self,
         rng: tuple[nm | str, nm | str],
         model: CylindricAnnealingModel,
@@ -718,25 +695,17 @@
         return rng0, rng1
 
     def _norm_distance_range_lat(
->>>>>>> ce42cf80
         self,
         rng: tuple[nm | str, nm | str],
-        mean: nm,
+        model: CylindricAnnealingModel,
     ) -> tuple[nm, nm]:
         rng0, rng1 = rng
         if isinstance(rng0, str) or isinstance(rng1, str):
-<<<<<<< HEAD
-            if isinstance(rng0, str):
-                rng0 = _norm_distance(rng0, mean)
-            if isinstance(rng1, str):
-                rng1 = _norm_distance(rng1, mean)
-=======
             lat_dist_arr = model.lateral_distances()
             if isinstance(rng0, str):
                 rng0 = _norm_distance(rng0, lat_dist_arr)
             if isinstance(rng1, str):
                 rng1 = _norm_distance(rng1, lat_dist_arr)
->>>>>>> ce42cf80
         if not rng0 < rng1:
             raise ValueError(f"Lower is larger than the upper: {(rng0, rng1)}")
         return rng0, rng1
