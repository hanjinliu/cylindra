--- conflicted
+++ resolved
@@ -757,38 +757,6 @@
         return out
 
     @batch_process
-<<<<<<< HEAD
-=======
-    def count_npf(
-        self,
-        *,
-        i: int = None,
-        size: nm = 32.0,
-        binsize: int = 1,
-        radius: nm | Literal["local", "global"] = "global",
-    ) -> pl.Series:
-        LOGGER.info(f"Running: {self.__class__.__name__}.count_npf, i={i}")
-        spl = self.splines[i]
-
-        radii = _prepare_radii(spl, radius)
-
-        ylen = self.nm2pixel(size)
-        input_img = self._get_multiscale_or_original(binsize)
-        _scale = input_img.scale.x
-        tasks = []
-        spl_trans = spl.translate([-self.multiscale_translation(binsize)] * 3)
-        for anc, r0 in zip(spl_trans.anchors, radii):
-            rmin = _non_neg(r0 - GVar.thickness_inner) / _scale
-            rmax = (r0 + GVar.thickness_outer) / _scale
-            coords = spl_trans.local_cylindrical((rmin, rmax), ylen, anc, scale=_scale)
-            tasks.append(try_all_npf(input_img, coords))
-        results: list[int] = da.compute(*tasks)
-        out = pl.Series(H.nPF, results, dtype=pl.UInt8)
-        spl.update_localprops([out], size)
-        return out
-
-    @batch_process
->>>>>>> 0db1ee88
     def local_ft_params(
         self,
         *,
