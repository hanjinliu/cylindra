from __future__ import annotations

from pathlib import Path
import math
import warnings
from cylindra.core import read_project, start
from cylindra.cli._base import ParserBase


class ParserOpen(ParserBase):
    """
    cylindra open [bold green]path[/bold green] [bold cyan]options[/bold cyan]

    [u bold green]path[/u bold green]
        Path to the project/image file.

    [u bold cyan]options[/u bold cyan]
        [bold]--scale, -s[/bold]
            Scale (nm/pixel) of the image, if an image file is given as the first argument. If not given, it will be read from the image file. This parameter will be ignored if a project is given.

        [bold]--missing_wedge, --mw[/bold]
            Min/max tilt angles. This parameter will be ignored if a project is given.
    """

    def __init__(self):
        super().__init__(
            prog="cylindra open",
            description="Open a project or an image file.",
        )
        self.add_argument("path", type=str)
        self.add_argument("--scale", "-s", type=float, default=None)
        self.add_argument(
            "--missing_wedge",
            "--mw",
            nargs=2,
            type=float,
            default=None,
        )
        self.add_argument(
            "--no-reference",
            "--nr",
            action="store_true",
            help="Do not calculate the reference image.",
        )

    def run_action(
        self,
        path: str,
        scale: float | None = None,
        missing_wedge: tuple[float, float] | None = None,
<<<<<<< HEAD
        no_reference: bool = False,
=======
        **kwargs,
>>>>>>> f006b34c
    ):
        fp = Path(path)
        match fp.suffix:
            case ".tif" | ".tiff" | ".mrc" | ".map":
                print(f"Opening image: {fp.as_posix()}")
                import impy as ip

                ui = start(viewer=self.viewer)
                img = ip.lazy.imread(path)
                scale = img.scale.x
                bin_size = int(math.ceil(0.96 / scale))
                ui.open_image(
                    fp, scale=scale, bin_size=[bin_size], tilt_range=missing_wedge
                )
            case "" | ".tar" | ".zip" | ".json":
                read_project(fp)  # check if the project is valid
                print(f"Opening project: {fp.as_posix()}")
                if not (scale is None and missing_wedge is None):
                    warnings.warn(
                        "scale and tilt are ignored for project input.",
                        RuntimeWarning,
                        stacklevel=2,
                    )
                ui = start(viewer=self.viewer)
                ui.load_project(fp, read_image=not no_reference)
            case _:
                raise ValueError(f"invalid file type: {fp.suffix}")
        ui.parent_viewer.show(block=self.viewer is None)<|MERGE_RESOLUTION|>--- conflicted
+++ resolved
@@ -48,11 +48,8 @@
         path: str,
         scale: float | None = None,
         missing_wedge: tuple[float, float] | None = None,
-<<<<<<< HEAD
         no_reference: bool = False,
-=======
         **kwargs,
->>>>>>> f006b34c
     ):
         fp = Path(path)
         match fp.suffix:
